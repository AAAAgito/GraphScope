package com.alibaba.maxgraph.servers;

import com.alibaba.maxgraph.common.config.CommonConfig;
import com.alibaba.maxgraph.common.config.Configs;
<<<<<<< HEAD
import com.alibaba.maxgraph.servers.gaia.GaiaServiceProducer;
import com.alibaba.maxgraph.servers.ir.IrServiceProducer;
=======
>>>>>>> f5928a34
import com.alibaba.maxgraph.servers.maxgraph.MaxGraphServiceProducer;

public class ServiceProducerFactory {

    public static ComputeServiceProducer getProducer(Configs configs) {
        String engineType = CommonConfig.ENGINE_TYPE.get(configs).toUpperCase();
        switch (engineType) {
            case "MAXGRAPH":
                return new MaxGraphServiceProducer(configs);
<<<<<<< HEAD
            case "GAIA":
                return new IrServiceProducer(configs);
=======
>>>>>>> f5928a34
            default:
                throw new IllegalArgumentException("Unknown engine type [" + engineType + "]");
        }
    }
}<|MERGE_RESOLUTION|>--- conflicted
+++ resolved
@@ -2,11 +2,7 @@
 
 import com.alibaba.maxgraph.common.config.CommonConfig;
 import com.alibaba.maxgraph.common.config.Configs;
-<<<<<<< HEAD
-import com.alibaba.maxgraph.servers.gaia.GaiaServiceProducer;
 import com.alibaba.maxgraph.servers.ir.IrServiceProducer;
-=======
->>>>>>> f5928a34
 import com.alibaba.maxgraph.servers.maxgraph.MaxGraphServiceProducer;
 
 public class ServiceProducerFactory {
@@ -16,11 +12,8 @@
         switch (engineType) {
             case "MAXGRAPH":
                 return new MaxGraphServiceProducer(configs);
-<<<<<<< HEAD
             case "GAIA":
                 return new IrServiceProducer(configs);
-=======
->>>>>>> f5928a34
             default:
                 throw new IllegalArgumentException("Unknown engine type [" + engineType + "]");
         }
