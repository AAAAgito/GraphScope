<?xml version="1.0" encoding="UTF-8"?>
<project xmlns="http://maven.apache.org/POM/4.0.0"
  xmlns:xsi="http://www.w3.org/2001/XMLSchema-instance"
  xsi:schemaLocation="http://maven.apache.org/POM/4.0.0 http://maven.apache.org/xsd/maven-4.0.0.xsd">
  <parent>
    <artifactId>maxgraph-parent</artifactId>
    <groupId>com.alibaba.maxgraph</groupId>
    <version>0.0.1-SNAPSHOT</version>
    <relativePath>../pom.xml</relativePath>
  </parent>
  <modelVersion>4.0.0</modelVersion>

  <artifactId>maxgraph-assembly</artifactId>
  <name>assembly</name>

  <dependencies>
    <dependency>
      <groupId>com.alibaba.maxgraph</groupId>
      <artifactId>maxgraph-common</artifactId>
      <version>${project.parent.version}</version>
    </dependency>
    <dependency>
      <groupId>com.alibaba.maxgraph</groupId>
      <artifactId>maxgraph-coordinator</artifactId>
      <version>${project.parent.version}</version>
    </dependency>
    <dependency>
      <groupId>com.alibaba.maxgraph</groupId>
      <artifactId>maxgraph-frontendservice</artifactId>
      <version>${project.parent.version}</version>
    </dependency>
<<<<<<< HEAD
    <dependency>
      <groupId>com.alibaba.maxgraph</groupId>
      <artifactId>gaia-adaptor</artifactId>
      <version>0.0.1-SNAPSHOT</version>
    </dependency>
    <dependency>
      <groupId>com.alibaba.maxgraph</groupId>
      <artifactId>ir-adaptor</artifactId>
      <version>0.0.1-SNAPSHOT</version>
    </dependency>
=======
>>>>>>> f5928a34
  </dependencies>

  <profiles>
    <profile>
      <id>java-release</id>
      <build>
        <plugins>
          <plugin>
            <groupId>org.apache.maven.plugins</groupId>
            <artifactId>maven-assembly-plugin</artifactId>
            <version>2.5.5</version>
            <configuration>
              <descriptors>
                <descriptor>assembly.xml</descriptor>
              </descriptors>
              <finalName>maxgraph-assembly-${project.version}</finalName>
              <appendAssemblyId>false</appendAssemblyId>
            </configuration>
            <executions>
              <execution>
                <phase>package</phase>
                <goals>
                  <goal>single</goal>
                </goals>
              </execution>
            </executions>
          </plugin>
        </plugins>
      </build>
    </profile>
  </profiles>
</project><|MERGE_RESOLUTION|>--- conflicted
+++ resolved
@@ -29,19 +29,6 @@
       <artifactId>maxgraph-frontendservice</artifactId>
       <version>${project.parent.version}</version>
     </dependency>
-<<<<<<< HEAD
-    <dependency>
-      <groupId>com.alibaba.maxgraph</groupId>
-      <artifactId>gaia-adaptor</artifactId>
-      <version>0.0.1-SNAPSHOT</version>
-    </dependency>
-    <dependency>
-      <groupId>com.alibaba.maxgraph</groupId>
-      <artifactId>ir-adaptor</artifactId>
-      <version>0.0.1-SNAPSHOT</version>
-    </dependency>
-=======
->>>>>>> f5928a34
   </dependencies>
 
   <profiles>
