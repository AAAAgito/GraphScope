//
//! Copyright 2020 Alibaba Group Holding Limited.
//!
//! Licensed under the Apache License, Version 2.0 (the "License");
//! you may not use this file except in compliance with the License.
//! You may obtain a copy of the License at
//!
//! http://www.apache.org/licenses/LICENSE-2.0
//!
//! Unless required by applicable law or agreed to in writing, software
//! distributed under the License is distributed on an "AS IS" BASIS,
//! WITHOUT WARRANTIES OR CONDITIONS OF ANY KIND, either express or implied.
//! See the License for the specific language governing permissions and
//! limitations under the License.

pub mod element;
pub mod partitioner;
pub mod property;

use std::collections::HashMap;
use std::convert::{TryFrom, TryInto};
use std::io;
use std::sync::atomic::{AtomicPtr, Ordering};
use std::sync::Arc;

use ir_common::error::ParsePbError;
use ir_common::generated::algebra as algebra_pb;
use ir_common::generated::common as common_pb;
use ir_common::NameOrId;
use pegasus::api::function::{DynIter, FnResult};
use pegasus::codec::{ReadExt, WriteExt};
pub use property::DefaultDetails;

use crate::expr::eval_pred::PEvaluator;
use crate::graph::element::{Edge, Vertex};

pub type ID = u64;

pub fn read_id<R: ReadExt>(reader: &mut R) -> io::Result<ID> {
    reader.read_u64()
}

pub fn write_id<W: WriteExt>(writer: &mut W, id: ID) -> io::Result<()> {
    writer.write_u64(id)
}

/// The number of bits in an `ID`
pub const ID_BITS: usize = std::mem::size_of::<ID>() * 8;

#[derive(Copy, Clone, Eq, PartialEq, Debug)]
pub enum Direction {
    Out = 0,
    In = 1,
    Both = 2,
}

impl From<algebra_pb::edge_expand::Direction> for Direction {
    fn from(direction: algebra_pb::edge_expand::Direction) -> Self
    where
        Self: Sized,
    {
        match direction {
            algebra_pb::edge_expand::Direction::Out => Direction::Out,
            algebra_pb::edge_expand::Direction::In => Direction::In,
            algebra_pb::edge_expand::Direction::Both => Direction::Both,
        }
    }
}

#[derive(Default, Debug)]
pub struct QueryParams {
    pub labels: Vec<NameOrId>,
    pub limit: Option<usize>,
    pub columns: Option<Vec<NameOrId>>,
    pub partitions: Option<Vec<u64>>,
    pub filter: Option<Arc<PEvaluator>>,
    pub extra_params: Option<HashMap<String, String>>,
}

impl TryFrom<Option<algebra_pb::QueryParams>> for QueryParams {
    type Error = ParsePbError;

    fn try_from(query_params_pb: Option<algebra_pb::QueryParams>) -> Result<Self, Self::Error> {
        query_params_pb.map_or(Ok(QueryParams::default()), |query_params_pb| {
            let query_param = QueryParams::default()
                .with_labels(query_params_pb.tables)?
                .with_filter(query_params_pb.predicate)?
                .with_limit(query_params_pb.limit)?
                .with_extra_params(query_params_pb.extra)?;
            if query_params_pb.is_all_columns {
                query_param.with_all_columns()
            } else {
                query_param.with_required_columns(query_params_pb.columns)
            }
        })
    }
}

impl QueryParams {
    fn with_labels(mut self, labels_pb: Vec<common_pb::NameOrId>) -> Result<Self, ParsePbError> {
        self.labels = labels_pb
            .into_iter()
            .map(|label| label.try_into())
            .collect::<Result<Vec<_>, _>>()?;
        Ok(self)
    }

    fn with_filter(mut self, filter_pb: Option<common_pb::Expression>) -> Result<Self, ParsePbError> {
        if let Some(filter_pb) = filter_pb {
            self.filter = Some(Arc::new(filter_pb.try_into()?));
        }
        Ok(self)
    }

    fn with_limit(mut self, limit_pb: Option<algebra_pb::Range>) -> Result<Self, ParsePbError> {
        if let Some(range) = limit_pb {
            // According to the semantics in gremlin, limit(-1) means no limit.
            if range.upper > 0 {
                self.limit = Some((range.upper - 1) as usize);
            } else if range.upper < 0 {
                Err(ParsePbError::from("Not a legal range"))?
            }
        }
        Ok(self)
    }

    fn with_all_columns(mut self) -> Result<Self, ParsePbError> {
        self.columns = Some(vec![]);
        Ok(self)
    }

    // props specify the properties we query for, e.g.,
    // Some(vec![prop1, prop2]) indicates we need prop1 and prop2,
    // Some(vec![]) indicates we need all properties
    // and None indicates we do not need any property,
    fn with_required_columns(
        mut self, required_columns_pb: Vec<common_pb::NameOrId>,
    ) -> Result<Self, ParsePbError> {
        if required_columns_pb.is_empty() {
            self.columns = None;
        } else {
            self.columns = Some(
                required_columns_pb
                    .into_iter()
                    .map(|prop_key| prop_key.try_into())
                    .collect::<Result<Vec<_>, _>>()?,
            );
        }
        Ok(self)
    }

    // Extra query params for different storages
<<<<<<< HEAD
    fn with_extra_params(mut self, extra_params: HashMap<String, String>) -> Result<Self, ParsePbError> {
        self.extra_params = Some(extra_params);
=======
    fn with_extra_params(self, extra_params: HashMap<String, String>) -> Result<Self, ParsePbError> {
        if !extra_params.is_empty() {
            Err(ParsePbError::NotSupported("extra_params in QueryParams is not supported yet".to_string()))?
        }
>>>>>>> 645fe7b1
        Ok(self)
    }

    pub fn is_queryable(&self) -> bool {
        !(self.labels.is_empty()
            && self.filter.is_none()
            && self.limit.is_none()
            && self.partitions.is_none()
            && self.columns.is_none())
    }

    pub fn get_extra_param(&self, key: &str) -> Option<&String> {
        if let Some(ref extra_params) = self.extra_params {
            extra_params.get(key)
        } else {
            None
        }
    }
}

/// The function for graph query
pub trait Statement<I, O>: Send + 'static {
    fn exec(&self, next: I) -> FnResult<DynIter<O>>;
}

impl<I, O, F: 'static> Statement<I, O> for F
where
    F: Fn(I) -> FnResult<DynIter<O>> + Send + Sync,
{
    fn exec(&self, param: I) -> FnResult<DynIter<O>> {
        (self)(param)
    }
}

/// The interface of graph query in runtime
pub trait GraphProxy: Send + Sync {
    /// Scan all vertices with query parameters, and return an iterator over them.
    fn scan_vertex(&self, params: &QueryParams) -> FnResult<Box<dyn Iterator<Item = Vertex> + Send>>;

    /// Scan all edges with query parameters, and return an iterator over them.
    fn scan_edge(&self, params: &QueryParams) -> FnResult<Box<dyn Iterator<Item = Edge> + Send>>;

    /// Get vertices with the given global_ids (defined in runtime) and parameters, and return an iterator over them.
    fn get_vertex(
        &self, ids: &[ID], params: &QueryParams,
    ) -> FnResult<Box<dyn Iterator<Item = Vertex> + Send>>;

    /// Get edges with the given global_ids (defined in runtime) and parameters, and return an iterator over them.
    fn get_edge(&self, ids: &[ID], params: &QueryParams)
        -> FnResult<Box<dyn Iterator<Item = Edge> + Send>>;

    /// Get adjacent vertices of the given direction with parameters, and return the closure of Statement.
    /// We could further call the returned closure with input vertex and get its adjacent vertices.
    fn prepare_explore_vertex(
        &self, direction: Direction, params: &QueryParams,
    ) -> FnResult<Box<dyn Statement<ID, Vertex>>>;

    /// Get adjacent edges of the given direction with parameters, and return the closure of Statement.
    /// We could further call the returned closure with input vertex and get its adjacent edges.
    fn prepare_explore_edge(
        &self, direction: Direction, params: &QueryParams,
    ) -> FnResult<Box<dyn Statement<ID, Edge>>>;
}

lazy_static! {
    /// GRAPH_PROXY is a raw pointer which can be safely shared between threads.
    pub static ref GRAPH_PROXY: AtomicPtr<Arc<dyn GraphProxy>> = AtomicPtr::default();
}

pub fn register_graph(graph: Arc<dyn GraphProxy>) {
    let ptr = Box::into_raw(Box::new(graph));
    GRAPH_PROXY.store(ptr, Ordering::SeqCst);
}

pub fn get_graph() -> Option<Arc<dyn GraphProxy>> {
    let ptr = GRAPH_PROXY.load(Ordering::SeqCst);
    if ptr.is_null() {
        None
    } else {
        Some(unsafe { (*ptr).clone() })
    }
}<|MERGE_RESOLUTION|>--- conflicted
+++ resolved
@@ -150,15 +150,8 @@
     }
 
     // Extra query params for different storages
-<<<<<<< HEAD
     fn with_extra_params(mut self, extra_params: HashMap<String, String>) -> Result<Self, ParsePbError> {
         self.extra_params = Some(extra_params);
-=======
-    fn with_extra_params(self, extra_params: HashMap<String, String>) -> Result<Self, ParsePbError> {
-        if !extra_params.is_empty() {
-            Err(ParsePbError::NotSupported("extra_params in QueryParams is not supported yet".to_string()))?
-        }
->>>>>>> 645fe7b1
         Ok(self)
     }
 
