--- conflicted
+++ resolved
@@ -150,15 +150,8 @@
     }
 
     // Extra query params for different storages
-<<<<<<< HEAD
-    fn with_extra_params(self, extra_params: HashMap<String, String>) -> Result<Self, ParsePbError> {
-        if !extra_params.is_empty() {
-            Err(ParsePbError::Unsupported("extra_params in QueryParams".to_string()))?
-        }
-=======
     fn with_extra_params(mut self, extra_params: HashMap<String, String>) -> Result<Self, ParsePbError> {
         self.extra_params = Some(extra_params);
->>>>>>> b07a7ce8
         Ok(self)
     }
 
