//
//! Copyright 2020 Alibaba Group Holding Limited.
//!
//! Licensed under the Apache License, Version 2.0 (the "License");
//! you may not use this file except in compliance with the License.
//! You may obtain a copy of the License at
//!
//! http://www.apache.org/licenses/LICENSE-2.0
//!
//! Unless required by applicable law or agreed to in writing, software
//! distributed under the License is distributed on an "AS IS" BASIS,
//! WITHOUT WARRANTIES OR CONDITIONS OF ANY KIND, either express or implied.
//! See the License for the specific language governing permissions and
//! limitations under the License.

use std::cell::RefCell;
use std::collections::{BTreeSet, HashMap, VecDeque};
use std::convert::{TryFrom, TryInto};
use std::fmt;
use std::rc::Rc;

use ir_common::error::ParsePbError;
use ir_common::generated::algebra as pb;
use ir_common::generated::algebra::pattern::binder::Item;
use ir_common::generated::common as common_pb;
use ir_common::{KeyId, NameOrId};
use vec_map::VecMap;

use crate::error::{IrError, IrResult};
use crate::plan::meta::{ColumnsOpt, PlanMeta, Schema, StoreMeta, TagId, INVALID_META_ID, STORE_META};
use crate::plan::patmat::{MatchingStrategy, NaiveStrategy};

// Note that protobuf only support signed integer, while we actually requires the nodes'
// id being non-negative
pub type NodeId = u32;
type PbNodeId = i32;

/// An internal representation of the pb-[`Node`].
///
/// [`Node`]: crate::generated::algebra::logical_plan::Node
#[derive(Clone, Debug, PartialEq)]
pub struct Node {
    pub(crate) id: NodeId,
    pub(crate) opr: pb::logical_plan::Operator,
    pub(crate) parents: BTreeSet<NodeId>,
    pub(crate) children: BTreeSet<NodeId>,
}

#[allow(dead_code)]
impl Node {
    pub fn new(id: NodeId, opr: pb::logical_plan::Operator) -> Node {
        Node { id, opr, parents: BTreeSet::new(), children: BTreeSet::new() }
    }

    pub fn add_child(&mut self, child_id: NodeId) {
        self.children.insert(child_id);
    }

    pub fn get_first_child(&self) -> Option<NodeId> {
        self.children.iter().next().cloned()
    }

    pub fn add_parent(&mut self, parent_id: NodeId) {
        self.parents.insert(parent_id);
    }
}

pub(crate) type NodeType = Rc<RefCell<Node>>;

/// An internal representation of the pb-[`LogicalPlan`].
///
/// [`LogicalPlan`]: crate::generated::algebra::LogicalPlan
#[derive(Default, Clone)]
pub struct LogicalPlan {
    pub(crate) nodes: VecMap<NodeType>,
    /// To record the nodes' maximum id in the logical plan. Note that the nodes
    /// **include the removed ones**
    pub(crate) max_node_id: NodeId,
    /// The metadata of the logical plan
    pub(crate) meta: PlanMeta,
}

impl PartialEq for LogicalPlan {
    fn eq(&self, other: &Self) -> bool {
        if self.nodes.len() != other.nodes.len() {
            return false;
        }
        for (this_node, other_node) in self
            .nodes
            .iter()
            .map(|(_, node)| node)
            .zip(other.nodes.iter().map(|(_, node)| node))
        {
            if this_node != other_node {
                return false;
            }
        }

        true
    }
}

impl fmt::Debug for LogicalPlan {
    fn fmt(&self, f: &mut fmt::Formatter<'_>) -> fmt::Result {
        f.debug_list()
            .entries(self.nodes.iter().map(|(_, node)| node.borrow()))
            .finish()
    }
}

impl TryFrom<pb::LogicalPlan> for LogicalPlan {
    type Error = ParsePbError;

    fn try_from(pb: pb::LogicalPlan) -> Result<Self, Self::Error> {
        let nodes_pb = pb.nodes;
        let mut plan = LogicalPlan::default();
        let mut id_map = HashMap::<NodeId, NodeId>::new();
        let mut parents = HashMap::<NodeId, BTreeSet<NodeId>>::new();
        for (id, node) in nodes_pb.iter().enumerate() {
            for &child in &node.children {
                if child <= id as PbNodeId {
                    return Err(ParsePbError::ParseError(format!(
                        "the child node's id {:?} is not larger than parent node's id {:?}",
                        child, id
                    )));
                }
                parents
                    .entry(child as NodeId)
                    .or_insert_with(BTreeSet::new)
                    .insert(id as NodeId);
            }
        }

        for (id, node) in nodes_pb.into_iter().enumerate() {
            if let Some(mut opr) = node.opr {
                match opr.opr.as_mut() {
                    Some(pb::logical_plan::operator::Opr::Apply(apply)) => {
                        apply.subtask = id_map[&(apply.subtask as NodeId)] as PbNodeId;
                    }
                    _ => {}
                }
                let parent_ids = parents
                    .get(&(id as NodeId))
                    .cloned()
                    .unwrap_or_default()
                    .into_iter()
                    .map(|old| id_map[&old])
                    .collect::<Vec<NodeId>>();
                let new_id = plan
                    .append_operator_as_node(opr, parent_ids)
                    .map_err(|err| ParsePbError::ParseError(format!("{:?}", err)))?;
                id_map.insert(id as NodeId, new_id);
            } else {
                return Err(ParsePbError::EmptyFieldError("Node::opr".to_string()));
            }
        }

        Ok(plan)
    }
}

impl From<LogicalPlan> for pb::LogicalPlan {
    fn from(plan: LogicalPlan) -> Self {
        let mut id_map: HashMap<NodeId, PbNodeId> = HashMap::with_capacity(plan.len());
        let mut roots = vec![];
        // As there might be some nodes being removed, we gonna remap the nodes' ids
        for (new_id, (old_id, node)) in plan.nodes.iter().enumerate() {
            id_map.insert(old_id as NodeId, new_id as PbNodeId);
            if node.borrow().parents.is_empty() {
                roots.push(new_id as PbNodeId);
            }
        }
        let mut plan_pb = pb::LogicalPlan { nodes: vec![], roots };
        for (_, node) in &plan.nodes {
            let mut node_pb = pb::logical_plan::Node { opr: None, children: vec![] };
            let mut operator = node.borrow().opr.clone();
            match operator.opr.as_mut() {
                Some(pb::logical_plan::operator::Opr::Apply(apply)) => {
                    apply.subtask = id_map[&(apply.subtask as NodeId)] as PbNodeId;
                }
                _ => {}
            }
            node_pb.opr = Some(operator);
            node_pb.children = node
                .borrow()
                .children
                .iter()
                .map(|old_id| id_map[old_id])
                .collect();
            plan_pb.nodes.push(node_pb);
        }

        plan_pb
    }
}

fn clone_node(node: NodeType) -> Node {
    let mut clone_node = (*node.borrow()).clone();
    clone_node.children.clear();
    clone_node.parents.clear();

    clone_node
}
// Implement some private functions
#[allow(dead_code)]
impl LogicalPlan {
    /// Get the corresponding merge node of the given branch node.
    fn get_merge_node(&self, branch_node: NodeType) -> Option<NodeType> {
        if branch_node.borrow().children.len() > 1 {
            let root_children: BTreeSet<u32> = branch_node
                .borrow()
                .children
                .iter()
                .cloned()
                .collect();
            let mut node_root_child_map = HashMap::new();
            let mut queue = VecDeque::new();
            for root_child_id in root_children.iter() {
                queue.push_back(*root_child_id);
                node_root_child_map.insert(*root_child_id, BTreeSet::from([*root_child_id]));
            }
            'outer: loop {
                if let Some(relaxed_node_id) = queue.pop_front() {
                    let relaxed_node = self.get_node(relaxed_node_id).unwrap();
                    let related_root_child_nodes = node_root_child_map
                        .get(&relaxed_node_id)
                        .cloned()
                        .unwrap();
                    for relaxed_node_child in relaxed_node.borrow().children.iter() {
                        if !node_root_child_map.contains_key(relaxed_node_child) {
                            queue.push_back(*relaxed_node_child);
                        }

                        let child_related_root_child_nodes = node_root_child_map
                            .entry(*relaxed_node_child)
                            .or_insert(BTreeSet::new());
                        for root_child_node in related_root_child_nodes.iter() {
                            child_related_root_child_nodes.insert(*root_child_node);
                        }
                        if *child_related_root_child_nodes == root_children {
                            break 'outer self.get_node(*relaxed_node_child);
                        }
                    }
                } else {
                    break None;
                }
            }
        } else {
            None
        }
    }
}

#[allow(dead_code)]
impl LogicalPlan {
    /// Create a new logical plan from some root.
    pub fn with_root(node: Node) -> Self {
        let mut meta = PlanMeta::default();
        let node_id = node.id;
        meta.refer_to_nodes(node_id, vec![node_id]);
        let _ = meta.curr_node_meta_mut();
        let mut nodes = VecMap::new();
        nodes.insert(node_id as usize, Rc::new(RefCell::new(node)));

        Self { nodes, max_node_id: node_id + 1, meta }
    }

    /// Get a node reference from the logical plan
    pub fn get_node(&self, id: NodeId) -> Option<NodeType> {
        self.nodes.get(id as usize).cloned()
    }

    pub fn get_meta(&self) -> &PlanMeta {
        &self.meta
    }

    /// Append a new node into the logical plan, with specified `parent_ids`
    /// as its parent nodes. In order to do so, all specified parents must present in the
    /// logical plan.
    ///
    /// # Return
    ///   * If succeed, the id of the newly added node
    ///   * Otherwise, `IrError::ParentNodeNotExist`
    pub fn append_node(&mut self, mut node: Node, parent_ids: Vec<NodeId>) -> IrResult<NodeId> {
        let id = node.id;
        if !self.is_empty() && !parent_ids.is_empty() {
            let mut parent_nodes = vec![];
            for parent_id in parent_ids {
                if let Some(parent_node) = self.get_node(parent_id) {
                    parent_nodes.push(parent_node);
                } else {
                    return Err(IrError::ParentNodeNotExist(parent_id));
                }
            }
            for parent_node in parent_nodes {
                node.add_parent(parent_node.borrow().id);
                parent_node.borrow_mut().add_child(id);
            }
        }
        let node_rc = Rc::new(RefCell::new(node));
        self.nodes.insert(id as usize, node_rc.clone());
        self.max_node_id = std::cmp::max(self.max_node_id, id) + 1;

        Ok(id)
    }

    /// Append an existing logical plan to the logical plan, with the specified
    /// parent node's id. Note that we currently only allow appending a logical
    /// plan to one single parent node.
    pub fn append_plan(&mut self, plan: pb::LogicalPlan, parent_ids: Vec<NodeId>) -> IrResult<NodeId> {
        if parent_ids.len() != 1 {
            return Err(IrError::Unsupported(
                "only support appending plan for one single parent!".to_string(),
            ));
        }
        let mut id_map: HashMap<NodeId, NodeId> = HashMap::new();
        let mut parents: HashMap<NodeId, BTreeSet<NodeId>> = HashMap::new();
        let mut result_id = 0;
        for (id, node) in plan.nodes.iter().enumerate() {
            for child in &node.children {
                parents
                    .entry(*child as NodeId)
                    .or_insert_with(BTreeSet::new)
                    .insert(id as NodeId);
            }
        }
        for (id, node) in plan.nodes.into_iter().enumerate() {
            if let Some(opr) = node.opr {
                let new_parents = if !parents.contains_key(&(id as NodeId)) {
                    parent_ids.clone()
                } else {
                    parents
                        .get(&(id as NodeId))
                        .cloned()
                        .unwrap_or_default()
                        .into_iter()
                        .map(|old| {
                            id_map
                                .get(&old)
                                .cloned()
                                .ok_or(IrError::ParentNodeNotExist(old))
                        })
                        .collect::<IrResult<Vec<NodeId>>>()?
                };
                let new_id = self.append_operator_as_node(opr, new_parents)?;
                id_map.insert(id as NodeId, new_id);
                result_id = new_id;
            } else {
                return Err(IrError::MissingData("Node::opr".to_string()));
            }
        }

        Ok(result_id)
    }

    /// Append an operator into the logical plan, as a new node with `self.max_node_id` as its id.
    pub fn append_operator_as_node(
        &mut self, mut opr: pb::logical_plan::Operator, parent_ids: Vec<NodeId>,
    ) -> IrResult<NodeId> {
        use pb::logical_plan::operator::Opr;

        let old_curr_node = self.meta.get_curr_node();
        if opr.opr.is_none() {
            return Err(IrError::MissingData("Operator::opr".to_string()));
        }
        // Set new current node as `self.max_node_id`
        let new_curr_node = self.max_node_id;
        self.meta.set_curr_node(new_curr_node);
        // Configure `NodeMeta` for current node
        let _ = self.meta.curr_node_meta_mut();
        // By default, refer to the nodes that the the parent nodes refer to
        // Certain operators will modify the referred nodes during preprocessing, including
        // Scan, EdgeExpand, PathExpand, GetV, Apply and Project
        let ref_parent_nodes = self.meta.get_referred_nodes(&parent_ids);
        self.meta
            .refer_to_nodes(new_curr_node, ref_parent_nodes);

        if let Ok(store_meta) = STORE_META.read() {
            opr.preprocess(&store_meta, &mut self.meta)?;
        }
        let new_curr_node_rst = match opr.opr.as_ref().unwrap() {
            Opr::Pattern(pattern) => {
                if parent_ids.len() == 1 {
                    let strategy = NaiveStrategy::try_from(pattern.clone())?;
                    let plan = strategy.build_logical_plan(None)?;
                    self.append_plan(plan, parent_ids.clone())
                } else {
                    Err(IrError::Unsupported(
                        "only one single parent is supported for the `Pattern` operator".to_string(),
                    ))
                }
            }
            _ => self.append_node(Node::new(new_curr_node, opr), parent_ids.clone()),
        };

        // As in this case, the current id will not refer to any actual nodes, it is fine to
        // keep its referred nodes.
        if new_curr_node_rst.is_err() {
            self.meta.set_curr_node(old_curr_node);
        }

        new_curr_node_rst
    }

    /// Remove a node from the logical plan, and do the following:
    /// * For each of its parent, if present, remove this node's id reference from its `children`.
    /// * For each of its children, remove this node's id reference from its `parent`, and if
    /// the child's parent becomes empty, the child must be removed recursively.
    ///
    ///  Note that this does not decrease `self.node_max_id`, which serves as the indication
    /// of new id of the plan.
    pub fn remove_node(&mut self, id: NodeId) -> Option<NodeType> {
        let node = self.nodes.remove(id as usize);
        if let Some(n) = &node {
            for p in &n.borrow().parents {
                if let Some(parent_node) = self.get_node(*p) {
                    parent_node.borrow_mut().children.remove(&id);
                }
            }

            for c in &n.borrow().children {
                if let Some(child) = self.get_node(*c) {
                    child.borrow_mut().parents.remove(&id);
                    if child.borrow().parents.is_empty() {
                        // Recursively remove the child
                        let _ = self.remove_node(*c);
                    }
                }
            }
        }
        node
    }

    pub fn len(&self) -> usize {
        self.nodes.len()
    }

    pub fn is_empty(&self) -> bool {
        self.nodes.is_empty()
    }

    pub fn root(&self) -> Option<NodeType> {
        self.nodes
            .iter()
            .next()
            .map(|(_, node)| node.clone())
    }

    /// Append branch plans to a certain node which has **no** children in this logical plan.
    pub fn append_branch_plans(&mut self, node: NodeType, subplans: Vec<LogicalPlan>) {
        if !node.borrow().children.is_empty() {
            return;
        } else {
            for subplan in subplans {
                if let Some((_, root)) = subplan.nodes.iter().next() {
                    node.borrow_mut()
                        .children
                        .insert(root.borrow().id);
                    root.borrow_mut()
                        .parents
                        .insert(node.borrow().id);
                }
                self.nodes.extend(subplan.nodes.into_iter());
            }
        }
    }

    /// From a branch node `root`, obtain the sub-plans (branch node excluded), each representing
    /// a branch of operators, till the merge node (merge node excluded).
    ///
    /// # Return
    ///   * the merge node and sub-plans if the `brach_node` is indeed a branch node (has more
    /// than one child), and its corresponding merge_node present.
    ///   * `None` and empty sub-plans if otherwise.
    pub fn get_branch_plans(&self, branch_node: NodeType) -> (Option<NodeType>, Vec<LogicalPlan>) {
        let mut plans = vec![];
        let mut merge_node_opt = None;
        if branch_node.borrow().children.len() > 1 {
            merge_node_opt = self.get_merge_node(branch_node.clone());
            if let Some(merge_node) = &merge_node_opt {
                for &child_node_id in &branch_node.borrow().children {
                    if let Some(child_node) = self.get_node(child_node_id) {
                        if let Some(subplan) = self.subplan(child_node, merge_node.clone()) {
                            plans.push(subplan)
                        }
                    }
                }
            }
        }

        (merge_node_opt, plans)
    }

    /// To construct a subplan from every node lying between `from_node` (included) and `to_node` (excluded)
    /// in the logical plan. Thus, for the subplan to be valid, `to_node` must refer to a
    /// downstream node against `from_node` in the plan.
    ///
    /// If there are some branches between `from_node` and `to_node`, there are two cases:
    /// * 1. `to_node` lies within a sub-branch. In this case, **NO** subplan can be produced;
    /// * 2. `to_node` is a downstream node of the merge node of the branch, then all branches
    /// of nodes must be included in the subplan. For example, F is a `from_node` which has two
    /// branches, namely F -> A1 -> B1 -> M, and F -> A2 -> B2 -> M. we have `to_node` T connected
    /// to M in the logical plan, as M -> T0 -> T, the subplan from F to T, must include the operators
    /// of F, A1, B1, A2, B2, M and T0.
    ///
    /// # Return
    ///   * The subplan in case of success,
    ///   * `None` if `from_node` is `to_node`, or could not arrive at `to_node` following the
    ///  plan, or there is a branch node in between, but fail to locate the corresponding merge node.
    pub fn subplan(&self, from_node: NodeType, to_node: NodeType) -> Option<LogicalPlan> {
        if from_node == to_node {
            return None;
        }
        let mut plan = LogicalPlan::with_root(clone_node(from_node.clone()));
        plan.meta = self.meta.clone();
        let mut curr_node = from_node;
        while curr_node != to_node {
            if curr_node.borrow().children.is_empty() {
                // While still not locating to_node
                return None;
            } else if curr_node.borrow().children.len() == 1 {
                let next_node_id = curr_node.borrow().get_first_child().unwrap();
                if let Some(next_node) = self.get_node(next_node_id) {
                    if next_node.borrow().id != to_node.borrow().id {
                        plan.append_node(clone_node(next_node.clone()), vec![curr_node.borrow().id])
                            .expect("append node to subplan error");
                    }
                    curr_node = next_node;
                } else {
                    return None;
                }
            } else {
                let (merge_node_opt, subplans) = self.get_branch_plans(curr_node.clone());
                if let Some(merge_node) = merge_node_opt {
                    plan.append_branch_plans(plan.get_node(curr_node.borrow().id).unwrap(), subplans);
                    if merge_node.borrow().id != to_node.borrow().id {
                        let merge_node_parent = merge_node
                            .borrow()
                            .parents
                            .iter()
                            .map(|x| *x)
                            .collect();
                        let merge_node_clone = clone_node(merge_node.clone());
                        plan.append_node(merge_node_clone, merge_node_parent)
                            .expect("append node to subplan error");
                    }
                    curr_node = merge_node;
                } else {
                    return None;
                }
            }
        }
        Some(plan)
    }

    /// Given a node that contains a subtask, which is typically an  `Apply` operator,
    /// try to extract the subtask as a logical plan.
    ///
    /// TODO(longbin): There may be an issue when the last node of a subtask is a merge node.
    pub fn extract_subplan(&self, node: NodeType) -> Option<LogicalPlan> {
        let node_borrow = node.borrow();
        match &node_borrow.opr.opr {
            Some(pb::logical_plan::operator::Opr::Apply(apply_opr)) => {
                if let Some(from_node) = self.get_node(apply_opr.subtask as NodeId) {
                    let mut curr_node = from_node.clone();
                    while let Some(to_node) = curr_node
                        .clone()
                        .borrow()
                        .get_first_child()
                        .and_then(|node_id| self.get_node(node_id))
                    {
                        curr_node = to_node.clone();
                    }
                    let parent_ids = curr_node
                        .borrow()
                        .parents
                        .iter()
                        .cloned()
                        .collect();
                    let mut subplan = if from_node == curr_node {
                        let mut p = LogicalPlan::default();
                        p.meta = self.meta.clone();
                        Some(p)
                    } else {
                        self.subplan(from_node, curr_node.clone())
                    };
                    if let Some(plan) = subplan.as_mut() {
                        plan.append_node(curr_node.borrow().clone(), parent_ids)
                            .expect("append node to subplan error!");
                    }
                    subplan
                } else {
                    None
                }
            }
            _ => None,
        }
    }
}

pub trait AsLogical {
    fn preprocess(&mut self, meta: &StoreMeta, plan_meta: &mut PlanMeta) -> IrResult<()>;
}

fn check_primary_key_from_pb(
    schema: &Schema, table: &common_pb::NameOrId, col: &common_pb::NameOrId, is_entity: bool,
) -> (bool, usize) {
    use ir_common::generated::common::name_or_id::Item;

    let mut table_name = "";
    let mut col_name = "";
    if let Some(item) = table.item.as_ref() {
        match item {
            Item::Name(name) => table_name = name.as_str(),
            Item::Id(id) => {
                if let Some(name) =
                    if is_entity { schema.get_entity_name(*id) } else { schema.get_relation_name(*id) }
                {
                    table_name = name.as_str();
                }
            }
        }
    }
    if let Some(item) = col.item.as_ref() {
        match item {
            Item::Name(name) => col_name = name.as_str(),
            Item::Id(id) => {
                if let Some(name) = schema.get_column_name(*id) {
                    col_name = name.as_str();
                }
            }
        }
    }

    schema.check_primary_key(table_name, col_name)
}

/// To optimize a triplet predicate of <pk, cmp, val> into an `IndexPredicate`.
fn triplet_to_index_predicate(
    operators: &[common_pb::ExprOpr], table: &common_pb::NameOrId, is_vertex: bool, meta: &StoreMeta,
) -> IrResult<Option<pb::IndexPredicate>> {
    if operators.len() != 3 {
        return Ok(None);
    }
    if meta.schema.is_none() {
        return Ok(None);
    }
    let schema = meta.schema.as_ref().unwrap();
    let mut key = None;
    let mut is_eq = false;
    let mut value = None;
    if let Some(item) = &operators.get(0).unwrap().item {
        match item {
            common_pb::expr_opr::Item::Var(var) => {
                if let Some(property) = &var.property {
                    if let Some(item) = &property.item {
                        match item {
                            common_pb::property::Item::Key(col) => {
                                let (is_pk, num_pks) =
                                    check_primary_key_from_pb(schema, table, col, is_vertex);
                                if is_pk && num_pks == 1 {
                                    key = Some(property.clone());
                                }
                            }
                            _ => { /*do nothing*/ }
                        }
                    }
                }
            }
            _ => { /*do nothing*/ }
        }
    };

    if key.is_none() {
        return Ok(None);
    }

    if let Some(item) = &operators.get(1).unwrap().item {
        match item {
            common_pb::expr_opr::Item::Logical(l) => {
                if *l == 0 {
                    // Eq
                    is_eq = true;
                }
            }
            _ => { /*do nothing*/ }
        }
    };

    if !is_eq {
        return Ok(None);
    }

    if let Some(item) = &operators.get(2).unwrap().item {
        match item {
            common_pb::expr_opr::Item::Const(c) => {
                value = Some(c.clone());
            }
            _ => { /*do nothing*/ }
        }
    };
    if value.is_none() {
        return Ok(None);
    }

    let idx_pred = pb::IndexPredicate {
        or_predicates: vec![pb::index_predicate::AndPredicate {
            predicates: vec![pb::index_predicate::Triplet { key, value, cmp: None }],
        }],
    };

    Ok(Some(idx_pred))
}

fn get_table_id_from_pb(schema: &Schema, name: &common_pb::NameOrId) -> Option<KeyId> {
    name.item.as_ref().and_then(|item| match item {
        common_pb::name_or_id::Item::Name(name) => schema.get_table_id(name),
        common_pb::name_or_id::Item::Id(id) => Some(*id),
    })
}

fn get_column_id_from_pb(schema: &Schema, name: &common_pb::NameOrId) -> Option<KeyId> {
    name.item.as_ref().and_then(|item| match item {
        common_pb::name_or_id::Item::Name(name) => schema.get_column_id(name),
        common_pb::name_or_id::Item::Id(id) => Some(*id),
    })
}

fn preprocess_var(
    var: &mut common_pb::Variable, meta: &StoreMeta, plan_meta: &mut PlanMeta, is_predicate: bool,
) -> IrResult<()> {
    let tag = if let Some(tag) = var.tag.as_mut() {
        Some(get_or_set_tag_id(tag, true, plan_meta)?)
    } else {
        None
    };
    let mut node_meta = plan_meta.curr_node_meta_mut();
    if let Some(property) = var.property.as_mut() {
        if let Some(key) = property.item.as_mut() {
            match key {
                common_pb::property::Item::Key(key) => {
                    if let Some(schema) = &meta.schema {
                        if schema.is_column_id() {
                            let new_key = get_column_id_from_pb(schema, key)
                                .unwrap_or(INVALID_META_ID)
                                .into();
                            debug!("column: {:?} -> {:?}", key, new_key);
                            *key = new_key;
                        }
                    }
                    // A column that only presents for a predicate should not be materialized
                    if !is_predicate {
                        debug!("add column ({:?}) to {:?}", key, var.tag);
                        node_meta.insert_tag_column(tag, key.clone().try_into()?);
                    }
                }
                common_pb::property::Item::All(_) => {
                    node_meta.set_tag_columns_opt(tag, ColumnsOpt::All(256))
                }
                _ => {}
            }
        }
    }

    Ok(())
}

fn preprocess_label(
    label: &mut common_pb::Value, meta: &StoreMeta, _plan_meta: &mut PlanMeta,
) -> IrResult<()> {
    if let Some(schema) = &meta.schema {
        // A Const needs to be preprocessed only if it is while comparing a label (table)
        if schema.is_table_id() {
            if let Some(item) = label.item.as_mut() {
                match item {
                    common_pb::value::Item::Str(name) => {
                        let new_item = common_pb::value::Item::I32(
                            schema
                                .get_table_id(name)
                                .ok_or(IrError::TableNotExist(NameOrId::Str(name.to_string())))?,
                        );
                        debug!("table: {:?} -> {:?}", item, new_item);
                        *item = new_item;
                    }
                    common_pb::value::Item::StrArray(names) => {
                        let new_item = common_pb::value::Item::I32Array(common_pb::I32Array {
                            item: names
                                .item
                                .iter()
                                .map(|name| {
                                    schema
                                        .get_table_id(name)
                                        .ok_or(IrError::TableNotExist(NameOrId::Str(name.to_string())))
                                })
                                .collect::<IrResult<Vec<_>>>()?,
                        });
                        debug!("table: {:?} -> {:?}", item, new_item);
                        *item = new_item;
                    }
                    _ => {}
                }
            }
        }
    }
    Ok(())
}

fn preprocess_expression(
    expr: &mut common_pb::Expression, meta: &StoreMeta, plan_meta: &mut PlanMeta, is_predicate: bool,
) -> IrResult<()> {
    let mut count = 0;
    for opr in expr.operators.iter_mut() {
        if let Some(item) = opr.item.as_mut() {
            match item {
                common_pb::expr_opr::Item::Var(var) => {
                    if let Some(property) = var.property.as_mut() {
                        if let Some(key) = property.item.as_mut() {
                            match key {
                                common_pb::property::Item::Label(_) => count = 1,
                                _ => count = 0,
                            }
                        }
                    }
                    preprocess_var(var, meta, plan_meta, is_predicate)?;
                }
                common_pb::expr_opr::Item::Logical(l) => {
                    if count == 1 {
                        // means previous one is LabelKey
                        // The logical operator of Eq, Ne, Lt, Le, Gt, Ge, Within, Without
                        if *l >= 0 && *l <= 7 {
                            count = 2; // indicates LabelKey <cmp>
                        }
                    } else {
                        count = 0;
                    }
                }
                common_pb::expr_opr::Item::Const(c) => {
                    if count == 2 {
                        // indicates LabelKey <cmp> labelValue
                        preprocess_label(c, meta, plan_meta)?;
                    }
                    count = 0;
                }
                common_pb::expr_opr::Item::Vars(vars) | common_pb::expr_opr::Item::VarMap(vars) => {
                    for var in &mut vars.keys {
                        preprocess_var(var, meta, plan_meta, false)?;
                    }
                    count = 0;
                }
                _ => count = 0,
            }
        }
    }

    Ok(())
}

fn preprocess_params(
    params: &mut pb::QueryParams, meta: &StoreMeta, plan_meta: &mut PlanMeta,
) -> IrResult<()> {
    if let Some(pred) = &mut params.predicate {
        preprocess_expression(pred, meta, plan_meta, true)?;
    }
    if let Some(schema) = &meta.schema {
        if schema.is_table_id() {
            for table in params.tables.iter_mut() {
                let new_table = get_table_id_from_pb(schema, table)
                    .ok_or(IrError::TableNotExist(table.clone().try_into()?))?
                    .into();
                debug!("table: {:?} -> {:?}", table, new_table);
                *table = new_table;
            }
        }
    }
    let mut node_meta = plan_meta.curr_node_meta_mut();
    if params.is_all_columns {
        node_meta.set_columns_opt(ColumnsOpt::All(256));
    } else {
        for column in params.columns.iter_mut() {
            if let Some(schema) = &meta.schema {
                if schema.is_column_id() {
                    let column_id = get_column_id_from_pb(schema, column)
                        .unwrap_or(INVALID_META_ID)
                        .into();
                    debug!("column: {:?} -> {:?}", column, column_id);
                    *column = column_id;
                }
            }
            debug!("add column ({:?}) to HEAD", column);
            node_meta.insert_column(column.clone().try_into()?);
        }
    }

    Ok(())
}

fn get_or_set_tag_id(
    tag_pb: &mut common_pb::NameOrId, should_exist: bool, plan_meta: &mut PlanMeta,
) -> IrResult<TagId> {
    use common_pb::name_or_id::Item;
    if let Some(tag_item) = tag_pb.item.as_mut() {
        let (is_exist, tag_id) = match tag_item {
            Item::Name(tag) => plan_meta.get_or_set_tag_id(tag),
            Item::Id(id) => (true, *id as TagId),
        };
        if should_exist && !is_exist {
            return Err(IrError::TagNotExist((tag_id as i32).into()));
        }
        *tag_pb = (tag_id as i32).into();

        Ok(tag_id)
    } else {
        Err(IrError::MissingData("NameOrId::Item".to_string()))
    }
}

/// Process the columns' meta in `plan_meta` such that the columns can be added to
/// corresponding nodes.
fn process_columns_meta(plan_meta: &mut PlanMeta, is_late_project: bool) -> IrResult<()> {
    let tag_columns = plan_meta
        .get_curr_node_meta()
        .unwrap()
        .get_tag_columns();
    // late project currently only handles the case of one single tag
    if !is_late_project || tag_columns.len() > 1 {
        for (tag, columns) in tag_columns.into_iter() {
            let mut meta = plan_meta.tag_nodes_meta_mut(tag)?;
            if columns.is_all() {
                meta.set_columns_opt(ColumnsOpt::All(256));
            } else if columns.len() > 0 {
                for col in columns.get() {
                    meta.insert_column(col);
                }
            }
        }
    } else {
        // apply late project that does not record the columns in the corresponding nodes
    }

    Ok(())
}

impl AsLogical for pb::Project {
    fn preprocess(&mut self, meta: &StoreMeta, plan_meta: &mut PlanMeta) -> IrResult<()> {
        use common_pb::expr_opr::Item;

        let len = self.mappings.len();
        for mapping in self.mappings.iter_mut() {
            if let Some(alias) = mapping.alias.as_mut() {
                let tag_id = get_or_set_tag_id(alias, false, plan_meta)?;
                plan_meta.insert_tag_nodes(tag_id, vec![plan_meta.get_curr_node()]);
            }
            if let Some(expr) = &mut mapping.expr {
                let mut is_project_as_head = false;
                let curr_node = plan_meta.get_curr_node();
                preprocess_expression(expr, meta, plan_meta, false)?;
                if len == 1 && expr.operators.len() == 1 {
                    if let common_pb::ExprOpr { item: Some(Item::Var(var)) } =
                        expr.operators.get_mut(0).unwrap()
                    {
                        if let Some(tag) = var.tag.as_mut() {
                            let tag_id = get_or_set_tag_id(tag, true, plan_meta)?;
                            if var.property.is_none() {
                                let nodes = plan_meta.get_tag_nodes(tag_id).to_vec();
                                if nodes.is_empty() {
                                    return Err(IrError::TagNotExist((tag_id as i32).into()));
                                }
                                // the case of `project("@a")`, must refer to the nodes referred by the tag,
                                plan_meta.refer_to_nodes(curr_node, nodes);
                                is_project_as_head = true;
                            }
                        }
                    }
                }
                if !is_project_as_head {
                    process_columns_meta(plan_meta, false)?;
                    // projection alters the head of the record unless it is the case of project_as_head
                    plan_meta.refer_to_nodes(curr_node, vec![curr_node]);
                }
            }
        }
        Ok(())
    }
}

impl AsLogical for pb::Select {
    fn preprocess(&mut self, meta: &StoreMeta, plan_meta: &mut PlanMeta) -> IrResult<()> {
        if let Some(pred) = self.predicate.as_mut() {
            // the columns will be added to the current node rather than tagged nodes
            // thus, can lazy fetched the columns upon filtering
            preprocess_expression(pred, meta, plan_meta, false)?;
            process_columns_meta(plan_meta, true)?;
            Ok(())
        } else {
            Err(IrError::MissingData("`pb::Select::predicate`".to_string()))
        }
    }
}

impl AsLogical for pb::Scan {
    fn preprocess(&mut self, meta: &StoreMeta, plan_meta: &mut PlanMeta) -> IrResult<()> {
        let curr_node = plan_meta.get_curr_node();
        plan_meta.refer_to_nodes(curr_node, vec![curr_node]);
        if let Some(alias) = self.alias.as_mut() {
            let tag_id = get_or_set_tag_id(alias, false, plan_meta)?;
            plan_meta.insert_tag_nodes(tag_id, vec![plan_meta.get_curr_node()]);
        }
        if let Some(params) = self.params.as_mut() {
            if self.idx_predicate.is_none() {
                if let Some(table) = params.tables.get(0) {
                    let mut idx_pred = None;
                    if let Some(expr) = &params.predicate {
                        idx_pred = triplet_to_index_predicate(
                            expr.operators.as_slice(),
                            table,
                            self.scan_opt != 1,
                            meta,
                        )?;
                    }

                    if idx_pred.is_some() {
                        params.predicate = None;
                        self.idx_predicate = idx_pred;
                    }
                }
            }
            preprocess_params(params, meta, plan_meta)?;
        }
        if let Some(idx_pred) = self.idx_predicate.as_mut() {
            idx_pred.preprocess(meta, plan_meta)?;
        }

        process_columns_meta(plan_meta, false)?;

        Ok(())
    }
}

impl AsLogical for pb::EdgeExpand {
    fn preprocess(&mut self, meta: &StoreMeta, plan_meta: &mut PlanMeta) -> IrResult<()> {
        let curr_node = plan_meta.get_curr_node();
        plan_meta.refer_to_nodes(curr_node, vec![curr_node]);
        if let Some(params) = self.params.as_mut() {
            preprocess_params(params, meta, plan_meta)?;
        }
        if let Some(alias) = self.alias.as_mut() {
            let tag_id = get_or_set_tag_id(alias, false, plan_meta)?;
            plan_meta.insert_tag_nodes(tag_id, vec![plan_meta.get_curr_node()]);
        }

        if !self.is_edge {
            process_columns_meta(plan_meta, false)?;
        }

        Ok(())
    }
}

impl AsLogical for pb::PathExpand {
    fn preprocess(&mut self, meta: &StoreMeta, plan_meta: &mut PlanMeta) -> IrResult<()> {
        let curr_node = plan_meta.get_curr_node();
        plan_meta.refer_to_nodes(curr_node, vec![curr_node]);
        if let Some(base) = self.base.as_mut() {
            base.preprocess(meta, plan_meta)?;
        }
        if let Some(alias) = self.alias.as_mut() {
            let tag_id = get_or_set_tag_id(alias, false, plan_meta)?;
            plan_meta.insert_tag_nodes(tag_id, vec![plan_meta.get_curr_node()]);
        }
        // PathExpand would never require adding columns
        plan_meta
            .curr_node_meta_mut()
            .set_columns_opt(ColumnsOpt::None);

        Ok(())
    }
}

impl AsLogical for pb::GetV {
    fn preprocess(&mut self, meta: &StoreMeta, plan_meta: &mut PlanMeta) -> IrResult<()> {
        let curr_node = plan_meta.get_curr_node();
        plan_meta.refer_to_nodes(curr_node, vec![curr_node]);
        if let Some(params) = self.params.as_mut() {
            preprocess_params(params, meta, plan_meta)?;
        }
        if let Some(alias) = self.alias.as_mut() {
            let tag_id = get_or_set_tag_id(alias, false, plan_meta)?;
            plan_meta.insert_tag_nodes(tag_id, vec![plan_meta.get_curr_node()]);
        }

        process_columns_meta(plan_meta, false)?;

        Ok(())
    }
}

impl AsLogical for pb::Dedup {
    fn preprocess(&mut self, meta: &StoreMeta, plan_meta: &mut PlanMeta) -> IrResult<()> {
        for var in self.keys.iter_mut() {
            preprocess_var(var, meta, plan_meta, false)?;
        }
        process_columns_meta(plan_meta, false)?;

        Ok(())
    }
}

impl AsLogical for pb::GroupBy {
    fn preprocess(&mut self, meta: &StoreMeta, plan_meta: &mut PlanMeta) -> IrResult<()> {
        for mapping in self.mappings.iter_mut() {
            if let Some(key) = &mut mapping.key {
                preprocess_var(key, meta, plan_meta, false)?;
                let mut tag_id = 0;
                if let Some(alias) = mapping.alias.as_mut() {
                    tag_id = get_or_set_tag_id(alias, false, plan_meta)?;
                }
                // TODO() check the logic again
                if key.property.is_none() {
                    let node_ids = if let Some(tag_pb) = key.tag.as_mut() {
                        let tag_id = get_or_set_tag_id(tag_pb, false, plan_meta)?;
                        let nodes = plan_meta.get_tag_nodes(tag_id);
                        if nodes.is_empty() {
                            return Err(IrError::TagNotExist((tag_id as i32).into()));
                        }
                        nodes.to_vec()
                    } else {
                        plan_meta.get_curr_referred_nodes().to_vec()
                    };
                    if mapping.alias.is_some() {
                        plan_meta.insert_tag_nodes(tag_id, node_ids);
                    }
                }
            }
        }
        for agg_fn in self.functions.iter_mut() {
            for var in agg_fn.vars.iter_mut() {
                preprocess_var(var, meta, plan_meta, false)?;
            }
            if let Some(alias) = agg_fn.alias.as_mut() {
                let tag_id = get_or_set_tag_id(alias, false, plan_meta)?;
                plan_meta.insert_tag_nodes(tag_id, vec![plan_meta.get_curr_node()]);
            }
        }

        process_columns_meta(plan_meta, false)?;

        Ok(())
    }
}

impl AsLogical for pb::IndexPredicate {
    fn preprocess(&mut self, meta: &StoreMeta, plan_meta: &mut PlanMeta) -> IrResult<()> {
        for and_pred in self.or_predicates.iter_mut() {
            for pred in and_pred.predicates.iter_mut() {
                if let Some(pred_key) = &mut pred.key {
                    if let Some(key_item) = pred_key.item.as_mut() {
                        match key_item {
                            common_pb::property::Item::Key(key) => {
                                if let Some(schema) = &meta.schema {
                                    if schema.is_column_id() {
                                        let new_key = get_column_id_from_pb(schema, key)
                                            .unwrap_or(INVALID_META_ID)
                                            .into();
                                        debug!("column: {:?} -> {:?}", key, new_key);
                                        *key = new_key;
                                    }
                                }
                            }
                            common_pb::property::Item::Label(_) => {
                                if let Some(val) = pred.value.as_mut() {
                                    preprocess_label(val, meta, plan_meta)?;
                                }
                            }
                            _ => {}
                        }
                    }
                }
            }
        }

        Ok(())
    }
}

impl AsLogical for pb::OrderBy {
    fn preprocess(&mut self, meta: &StoreMeta, plan_meta: &mut PlanMeta) -> IrResult<()> {
        for pair in self.pairs.iter_mut() {
            if let Some(key) = &mut pair.key {
                preprocess_var(key, meta, plan_meta, false)?;
            }
        }
        process_columns_meta(plan_meta, false)?;

        Ok(())
    }
}

impl AsLogical for pb::Limit {
    fn preprocess(&mut self, _meta: &StoreMeta, _plan_meta: &mut PlanMeta) -> IrResult<()> {
        Ok(())
    }
}

impl AsLogical for pb::As {
    fn preprocess(&mut self, _meta: &StoreMeta, plan_meta: &mut PlanMeta) -> IrResult<()> {
        if let Some(alias) = self.alias.as_mut() {
            let tag_id = get_or_set_tag_id(alias, false, plan_meta)?;
            plan_meta.insert_tag_nodes(tag_id, plan_meta.get_curr_referred_nodes().to_vec());
        }
        Ok(())
    }
}

impl AsLogical for pb::Join {
    fn preprocess(&mut self, meta: &StoreMeta, plan_meta: &mut PlanMeta) -> IrResult<()> {
        for left_key in self.left_keys.iter_mut() {
            preprocess_var(left_key, meta, plan_meta, false)?
        }
        for right_key in self.right_keys.iter_mut() {
            preprocess_var(right_key, meta, plan_meta, false)?
        }

        process_columns_meta(plan_meta, false)?;

        Ok(())
    }
}

impl AsLogical for pb::Sink {
    fn preprocess(&mut self, _meta: &StoreMeta, plan_meta: &mut PlanMeta) -> IrResult<()> {
        for tag_key in self.tags.iter_mut() {
            if let Some(tag) = tag_key.key.as_mut() {
                get_or_set_tag_id(tag, true, plan_meta)?;
            }
        }
        Ok(())
    }
}

impl AsLogical for pb::Apply {
    fn preprocess(&mut self, _meta: &StoreMeta, plan_meta: &mut PlanMeta) -> IrResult<()> {
        let curr_node = plan_meta.get_curr_node();
        if self.join_kind != 4 && self.join_kind != 5 {
            plan_meta.refer_to_nodes(curr_node, vec![curr_node]);
        }
        if let Some(alias) = self.alias.as_mut() {
            let tag_id = get_or_set_tag_id(alias, false, plan_meta)?;
            plan_meta.insert_tag_nodes(tag_id, vec![plan_meta.get_curr_node()]);
        }
        Ok(())
    }
}

impl AsLogical for pb::Pattern {
    fn preprocess(&mut self, meta: &StoreMeta, plan_meta: &mut PlanMeta) -> IrResult<()> {
        for sentence in self.sentences.iter_mut() {
            if let Some(alias) = sentence.start.as_mut() {
                let tag_id = get_or_set_tag_id(alias, false, plan_meta)?;
                if plan_meta.has_tag(tag_id) {
                    return Err(IrError::InvalidPattern(format!(
                        "`pb::Pattern` cannot reference existing tag: {:?}",
                        alias
                    )));
                }
            } else {
                return Err(IrError::InvalidPattern(
                    "the start tag in `pb::Pattern` does not exist".to_string(),
                ));
            }
            if let Some(alias) = sentence.end.as_mut() {
                let tag_id = get_or_set_tag_id(alias, false, plan_meta)?;
                if plan_meta.has_tag(tag_id) {
                    return Err(IrError::InvalidPattern(format!(
                        "`pb::Pattern` cannot reference existing tag: {:?}",
                        alias
                    )));
                }
            }
            for binder_opt in &mut sentence.binders {
                if let Some(binder) = binder_opt.item.as_mut() {
                    match binder {
                        Item::Edge(edge) => edge.preprocess(meta, plan_meta)?,
                        Item::Path(path) => path.preprocess(meta, plan_meta)?,
                        Item::Vertex(vertex) => vertex.preprocess(meta, plan_meta)?,
                        Item::Select(pred) => pred.preprocess(meta, plan_meta)?,
                    }
                }
            }
        }

        Ok(())
    }
}

impl AsLogical for pb::logical_plan::Operator {
    fn preprocess(&mut self, meta: &StoreMeta, plan_meta: &mut PlanMeta) -> IrResult<()> {
        use pb::logical_plan::operator::Opr;
        if let Some(opr) = self.opr.as_mut() {
            match opr {
                Opr::Project(opr) => opr.preprocess(meta, plan_meta)?,
                Opr::Select(opr) => opr.preprocess(meta, plan_meta)?,
                Opr::Scan(opr) => opr.preprocess(meta, plan_meta)?,
                Opr::Edge(opr) => opr.preprocess(meta, plan_meta)?,
                Opr::Path(opr) => opr.preprocess(meta, plan_meta)?,
                Opr::Vertex(opr) => opr.preprocess(meta, plan_meta)?,
                Opr::Dedup(opr) => opr.preprocess(meta, plan_meta)?,
                Opr::GroupBy(opr) => opr.preprocess(meta, plan_meta)?,
                Opr::OrderBy(opr) => opr.preprocess(meta, plan_meta)?,
                Opr::Limit(opr) => opr.preprocess(meta, plan_meta)?,
                Opr::As(opr) => opr.preprocess(meta, plan_meta)?,
                Opr::Join(opr) => opr.preprocess(meta, plan_meta)?,
                Opr::Sink(opr) => opr.preprocess(meta, plan_meta)?,
                Opr::Apply(opr) => opr.preprocess(meta, plan_meta)?,
                Opr::Pattern(opr) => opr.preprocess(meta, plan_meta)?,
                _ => {}
            }
        }
        Ok(())
    }
}

#[cfg(test)]
mod test {
    use ir_common::expr_parse::str_to_expr_pb;
    use ir_common::generated::algebra::logical_plan::operator::Opr;
    use ir_common::generated::common::property::Item;

    use super::*;
    use crate::plan::meta::Schema;
    use crate::JsonIO;

    #[allow(dead_code)]
    fn query_params(
        tables: Vec<common_pb::NameOrId>, columns: Vec<common_pb::NameOrId>,
    ) -> pb::QueryParams {
        pb::QueryParams {
            tables,
            columns,
            is_all_columns: false,
            limit: None,
            predicate: None,
            extra: HashMap::new(),
        }
    }

    #[test]
    fn logical_plan_construct() {
        let opr = pb::logical_plan::Operator {
            opr: Some(pb::logical_plan::operator::Opr::As(pb::As { alias: None })),
        };
        let mut plan = LogicalPlan::default();

        let id = plan
            .append_operator_as_node(opr.clone(), vec![])
            .unwrap();
        assert_eq!(id, 0);
        assert_eq!(plan.len(), 1);
        assert_eq!(plan.max_node_id, 1);
        let node0 = plan.get_node(0).unwrap().clone();

        let id = plan
            .append_operator_as_node(opr.clone(), vec![0])
            .unwrap();
        assert_eq!(id, 1);
        assert_eq!(plan.len(), 2);
        assert_eq!(plan.max_node_id, 2);
        let node1 = plan.get_node(1).unwrap().clone();

        let parents = node1
            .borrow()
            .parents
            .iter()
            .map(|x| *x)
            .collect::<Vec<NodeId>>();
        assert_eq!(parents, vec![0]);

        let children = node0
            .borrow()
            .children
            .iter()
            .map(|x| *x)
            .collect::<Vec<NodeId>>();
        assert_eq!(children, vec![1]);

        let id = plan
            .append_operator_as_node(opr.clone(), vec![0, 1])
            .unwrap();
        assert_eq!(id, 2);
        assert_eq!(plan.len(), 3);
        assert_eq!(plan.max_node_id, 3);
        let node2 = plan.get_node(2).unwrap().clone();

        let parents = node2
            .borrow()
            .parents
            .iter()
            .map(|x| *x)
            .collect::<Vec<NodeId>>();
        assert_eq!(parents, vec![0, 1]);

        let children = node0
            .borrow()
            .children
            .iter()
            .map(|x| *x)
            .collect::<Vec<NodeId>>();
        assert_eq!(children, vec![1, 2]);

        let children = node1
            .borrow()
            .children
            .iter()
            .map(|x| *x)
            .collect::<Vec<NodeId>>();
        assert_eq!(children, vec![2]);

        let node2 = plan.remove_node(2);
        assert_eq!(node2.unwrap().borrow().id, 2);
        assert_eq!(plan.len(), 2);
        assert_eq!(plan.max_node_id, 3);
        let children = node0
            .borrow()
            .children
            .iter()
            .map(|x| *x)
            .collect::<Vec<NodeId>>();
        assert_eq!(children, vec![1]);

        let children = node1
            .borrow()
            .children
            .iter()
            .map(|x| *x)
            .collect::<Vec<NodeId>>();
        assert!(children.is_empty());

        let _id = plan.append_operator_as_node(opr.clone(), vec![0, 2]);
        match _id.err().unwrap() {
            IrError::ParentNodeNotExist(node) => assert_eq!(node, 2),
            _ => panic!("wrong error type"),
        }
        assert_eq!(plan.len(), 2);
        assert_eq!(plan.max_node_id, 3);
        let children = node0
            .borrow()
            .children
            .iter()
            .map(|x| *x)
            .collect::<Vec<NodeId>>();
        assert_eq!(children, vec![1]);

        // add node2 back again for further testing recursive removal
        let _ = plan
            .append_operator_as_node(opr.clone(), vec![0, 1])
            .unwrap();
        let node3 = plan.get_node(3).unwrap();
        let _ = plan.remove_node(1);
        assert_eq!(plan.len(), 2);
        assert_eq!(plan.max_node_id, 4);
        let children = node0
            .borrow()
            .children
            .iter()
            .map(|x| *x)
            .collect::<Vec<NodeId>>();
        assert_eq!(children, vec![3]);

        let parents = node3
            .borrow()
            .parents
            .iter()
            .map(|x| *x)
            .collect::<Vec<NodeId>>();
        assert_eq!(parents, vec![0]);
    }

    #[test]
    fn logical_plan_from_pb() {
        let opr = pb::logical_plan::Operator {
            opr: Some(pb::logical_plan::operator::Opr::As(pb::As { alias: None })),
        };
        let root_pb = pb::logical_plan::Node { opr: Some(opr.clone()), children: vec![1, 2] };
        let node1_pb = pb::logical_plan::Node { opr: Some(opr.clone()), children: vec![2] };
        let node2_pb = pb::logical_plan::Node { opr: Some(opr.clone()), children: vec![] };
        let plan_pb = pb::LogicalPlan { nodes: vec![root_pb, node1_pb, node2_pb], roots: vec![0] };

        let plan = LogicalPlan::try_from(plan_pb).unwrap();
        assert_eq!(plan.len(), 3);
        let node0 = plan.get_node(0).unwrap();
        let node1 = plan.get_node(1).unwrap();
        let node2 = plan.get_node(2).unwrap();

        let children = node0
            .borrow()
            .children
            .iter()
            .map(|x| *x)
            .collect::<Vec<NodeId>>();
        assert_eq!(children, vec![1, 2]);

        let children = node1
            .borrow()
            .children
            .iter()
            .map(|x| *x)
            .collect::<Vec<NodeId>>();
        assert_eq!(children, vec![2]);

        let parents = node1
            .borrow()
            .parents
            .iter()
            .map(|x| *x)
            .collect::<Vec<NodeId>>();
        assert_eq!(parents, vec![0]);

        let parents = node2
            .borrow()
            .parents
            .iter()
            .map(|x| *x)
            .collect::<Vec<NodeId>>();
        assert_eq!(parents, vec![0, 1]);
    }

    #[test]
    fn logical_plan_into_pb() {
        let opr = pb::logical_plan::Operator {
            opr: Some(pb::logical_plan::operator::Opr::As(pb::As { alias: None })),
        };
        let mut plan = LogicalPlan::default();

        let _ = plan
            .append_operator_as_node(opr.clone(), vec![])
            .unwrap();
        let _ = plan
            .append_operator_as_node(opr.clone(), vec![0])
            .unwrap();
        let _ = plan
            .append_operator_as_node(opr.clone(), vec![0])
            .unwrap();

        let _ = plan.remove_node(1);

        let plan_pb = pb::LogicalPlan::from(plan);
        assert_eq!(plan_pb.nodes.len(), 2);

        let node0 = &plan_pb.nodes[0];
        let node1 = &plan_pb.nodes[1];
        assert_eq!(node0.opr, Some(opr.clone()));
        assert_eq!(node0.children, vec![1]);
        assert_eq!(node1.opr, Some(opr.clone()));
        assert!(node1.children.is_empty());
    }

    #[test]
    fn preprocess_expr() {
        let mut plan_meta = PlanMeta::default();
        let a_id = plan_meta.get_or_set_tag_id("a").1;
        let b_id = plan_meta.get_or_set_tag_id("b").1;
        plan_meta.insert_tag_nodes(a_id, vec![1]);
        plan_meta.insert_tag_nodes(b_id, vec![2]);
        plan_meta.curr_node_meta_mut();
        plan_meta.refer_to_nodes(0, vec![0]);

        let meta = StoreMeta {
            schema: Some(Schema::new(
                vec![("person".to_string(), 0), ("software".to_string(), 1)],
                vec![("knows".to_string(), 0), ("creates".to_string(), 1)],
                vec![("id".to_string(), 0), ("name".to_string(), 1), ("age".to_string(), 2)],
<<<<<<< HEAD
            ))),
            catalogue: None,
            pattern_meta: None,
=======
            )),
>>>>>>> c35f3418
        };

        let mut expression = str_to_expr_pb("@.~label == \"person\"".to_string()).unwrap();
        preprocess_expression(&mut expression, &meta, &mut plan_meta, false).unwrap();
        let opr = expression.operators.get(2).unwrap().clone();
        match opr.item.unwrap() {
            common_pb::expr_opr::Item::Const(val) => match val.item.unwrap() {
                common_pb::value::Item::I32(i) => assert_eq!(i, 0),
                _ => panic!(),
            },
            _ => panic!(),
        }

        let mut expression =
            str_to_expr_pb("@.~label within [\"person\", \"software\"]".to_string()).unwrap();
        preprocess_expression(&mut expression, &meta, &mut plan_meta, false).unwrap();
        let opr = expression.operators.get(2).unwrap().clone();
        match opr.item.unwrap() {
            common_pb::expr_opr::Item::Const(val) => match val.item.unwrap() {
                common_pb::value::Item::I32Array(arr) => {
                    assert_eq!(arr.item, vec![0, 1]);
                }
                _ => panic!(),
            },
            _ => panic!(),
        }

        let mut expression =
            str_to_expr_pb("(@.name == \"person\") && @a.~label == \"knows\"".to_string()).unwrap();
        preprocess_expression(&mut expression, &meta, &mut plan_meta, false).unwrap();

        // person should not be mapped, as name is not a label key
        let opr = expression.operators.get(3).unwrap().clone();
        match opr.item.unwrap() {
            common_pb::expr_opr::Item::Const(val) => match val.item.unwrap() {
                common_pb::value::Item::Str(str) => assert_eq!(str, "person".to_string()),
                _ => panic!(),
            },
            _ => panic!(),
        }
        // "knows maps to 0"
        let opr = expression.operators.get(8).unwrap().clone();
        match opr.item.unwrap() {
            common_pb::expr_opr::Item::Const(val) => match val.item.unwrap() {
                common_pb::value::Item::I32(i) => assert_eq!(i, 0),
                _ => panic!(),
            },
            _ => panic!(),
        }

        // Assert whether the columns have been updated in PlanMeta
        assert_eq!(
            plan_meta
                .get_curr_node_meta()
                .unwrap()
                .get_tag_columns()
                .get(&None)
                .unwrap()
                .get(),
            // has a new column "name", which is mapped to 1
            vec![1.into()]
        );

        // name maps to 1
        let mut expression = str_to_expr_pb("@a.name == \"John\"".to_string()).unwrap();
        preprocess_expression(&mut expression, &meta, &mut plan_meta, false).unwrap();
        let opr = expression.operators.get(0).unwrap().clone();
        match opr.item.unwrap() {
            common_pb::expr_opr::Item::Var(var) => {
                match var.clone().property.unwrap().item.unwrap() {
                    Item::Key(key) => assert_eq!(key, 1.into()),
                    _ => panic!(),
                }
                assert_eq!(var.tag.unwrap(), (a_id as i32).into());
            }
            _ => panic!(),
        }

        // Assert whether the columns have been updated in PlanMeta
        assert_eq!(
            plan_meta
                .get_curr_node_meta()
                .unwrap()
                .get_tag_columns()
                .get(&Some(a_id))
                .unwrap()
                .get(),
            // node1 with tag a has a new column "name", which is mapped to 1
            vec![1.into()]
        );

        let mut expression = str_to_expr_pb("{@a.name, @b.id}".to_string()).unwrap();
        preprocess_expression(&mut expression, &meta, &mut plan_meta, false).unwrap();
        let opr = expression.operators.get(0).unwrap().clone();
        match opr.item.unwrap() {
            common_pb::expr_opr::Item::VarMap(vars) => {
                let var1 = vars.keys[0].clone();
                match var1.property.unwrap().item.unwrap() {
                    Item::Key(key) => assert_eq!(key, 1.into()),
                    _ => panic!(),
                }
                assert_eq!(var1.tag.unwrap(), (a_id as i32).into());
                let var2 = vars.keys[1].clone();
                match var2.property.unwrap().item.unwrap() {
                    Item::Key(key) => assert_eq!(key, 0.into()),
                    _ => panic!(),
                }
                assert_eq!(var2.tag.unwrap(), (b_id as i32).into());
            }
            _ => panic!(),
        }

        // Assert whether the columns have been updated in PlanMeta
        assert_eq!(
            plan_meta
                .get_curr_node_meta()
                .unwrap()
                .get_tag_columns()
                .get(&Some(a_id))
                .unwrap()
                .get(),
            // node1 with tag a has a new column "name", which is mapped to 1
            vec![1.into()]
        );
        assert_eq!(
            plan_meta
                .get_curr_node_meta()
                .unwrap()
                .get_tag_columns()
                .get(&Some(b_id))
                .unwrap()
                .get(),
            // node2 with tag b has a new column "id", which is mapped to 0
            vec![0.into()]
        );
    }

    #[test]
    fn preprocess_scan() {
        let mut plan_meta = PlanMeta::default();
        let a_id = plan_meta.get_or_set_tag_id("a").1;
        plan_meta.insert_tag_nodes(a_id, vec![1]);

        plan_meta.curr_node_meta_mut();
        plan_meta
            .tag_nodes_meta_mut(Some(a_id))
            .unwrap();
        plan_meta.refer_to_nodes(0, vec![0]);

        let meta = StoreMeta {
            schema: Some(Schema::new(
                vec![("person".to_string(), 0), ("software".to_string(), 1)],
                vec![("knows".to_string(), 0), ("creates".to_string(), 1)],
                vec![("id".to_string(), 0), ("name".to_string(), 1), ("age".to_string(), 2)],
<<<<<<< HEAD
            ))),
            catalogue: None,
            pattern_meta: None,
=======
            )),
>>>>>>> c35f3418
        };

        let mut scan = pb::Scan {
            scan_opt: 0,
            alias: None,
            params: Some(pb::QueryParams {
                tables: vec!["person".into()],
                columns: vec!["age".into(), "name".into()],
                is_all_columns: false,
                limit: None,
                predicate: Some(
                    str_to_expr_pb("@a.~label > \"person\" && @a.age == 10".to_string()).unwrap(),
                ),
                extra: HashMap::new(),
            }),
            idx_predicate: Some(vec!["software".to_string()].into()),
        };
        scan.preprocess(&meta, &mut plan_meta).unwrap();
        assert_eq!(scan.clone().params.unwrap().tables[0], 0.into());
        assert_eq!(
            scan.idx_predicate.unwrap().or_predicates[0].predicates[0]
                .value
                .clone()
                .unwrap(),
            1.into()
        );
        let operators = scan
            .params
            .clone()
            .unwrap()
            .predicate
            .unwrap()
            .operators;
        match operators.get(2).unwrap().item.as_ref().unwrap() {
            common_pb::expr_opr::Item::Const(val) => assert_eq!(val.clone(), 0.into()),
            _ => panic!(),
        }
        match operators.get(4).unwrap().item.as_ref().unwrap() {
            common_pb::expr_opr::Item::Var(var) => {
                match var
                    .property
                    .as_ref()
                    .unwrap()
                    .item
                    .clone()
                    .unwrap()
                {
                    Item::Key(key) => assert_eq!(key, 2.into()),
                    _ => panic!(),
                }
            }
            _ => panic!(),
        }
        // Assert whether the columns have been updated in PlanMeta
        assert_eq!(
            plan_meta
                .get_node_meta(0)
                .unwrap()
                .get_columns(),
            vec![1.into(), 2.into()]
        );

        // The column "age" of a predicate "a.age == 10" should not be added
        assert!(plan_meta
            .get_node_meta(1)
            .unwrap()
            .get_columns()
            .is_empty());
    }

    #[test]
    fn scan_pred_to_idx_pred() {
        let mut plan_meta = PlanMeta::default();
        plan_meta.set_curr_node(0);
        plan_meta.curr_node_meta_mut();
        plan_meta.refer_to_nodes(0, vec![0]);
        let meta = StoreMeta {
            schema: Some(
                Schema::from_json(std::fs::File::open("resource/modern_schema.json").unwrap()).unwrap(),
            ),
            catalogue: None,
            pattern_meta: None,
        };
        let mut scan = pb::Scan {
            scan_opt: 0,
            alias: None,
            params: Some(pb::QueryParams {
                tables: vec!["person".into()],
                columns: vec![],
                is_all_columns: false,
                limit: None,
                predicate: Some(str_to_expr_pb("@.name == \"John\"".to_string()).unwrap()),
                extra: HashMap::new(),
            }),
            idx_predicate: None,
        };

        scan.preprocess(&meta, &mut plan_meta).unwrap();
        assert!(scan.params.unwrap().predicate.is_none());
        assert_eq!(
            scan.idx_predicate.unwrap(),
            pb::IndexPredicate {
                or_predicates: vec![pb::index_predicate::AndPredicate {
                    predicates: vec![pb::index_predicate::Triplet {
                        key: Some(common_pb::Property {
                            item: Some(common_pb::property::Item::Key("name".into())),
                        }),
                        value: Some("John".to_string().into()),
                        cmp: None,
                    }]
                }]
            }
        );
    }

    #[test]
    fn column_maintain_case1() {
        let mut plan = LogicalPlan::default();
        // g.V().hasLabel("person").has("age", 27).valueMap("age", "name", "id")

        // g.V()
        let scan = pb::Scan {
            scan_opt: 0,
            alias: None,
            params: Some(query_params(vec![], vec![])),
            idx_predicate: None,
        };
        plan.append_operator_as_node(scan.into(), vec![])
            .unwrap();
        assert_eq!(plan.meta.get_curr_referred_nodes(), &vec![0]);

        // .hasLabel("person")
        let select = pb::Select { predicate: str_to_expr_pb("@.~label == \"person\"".to_string()).ok() };
        plan.append_operator_as_node(select.into(), vec![0])
            .unwrap();
        assert_eq!(plan.meta.get_curr_referred_nodes(), &vec![0]);

        // .has("age", 27)
        let select = pb::Select { predicate: str_to_expr_pb("@.age == 27".to_string()).ok() };
        plan.append_operator_as_node(select.into(), vec![1])
            .unwrap();
        assert_eq!(plan.meta.get_curr_referred_nodes(), &vec![0]);
        // The column "age" in a predicate ".age == 27" should not be added
        assert!(plan
            .meta
            .get_node_meta(0)
            .unwrap()
            .get_columns()
            .is_empty());

        // .valueMap("age", "name", "id")
        let project = pb::Project {
            mappings: vec![pb::project::ExprAlias {
                expr: str_to_expr_pb("{@.name, @.age, @.id}".to_string()).ok(),
                alias: None,
            }],
            is_append: false,
        };
        plan.append_operator_as_node(project.into(), vec![2])
            .unwrap();
        assert_eq!(plan.meta.get_curr_referred_nodes(), &vec![3]);
        assert_eq!(
            plan.meta
                .get_node_meta(0)
                .unwrap()
                .get_columns(),
            vec!["age".into(), "id".into(), "name".into()]
        );
    }

    #[test]
    fn column_maintain_case2() {
        let mut plan = LogicalPlan::default();
        // g.V().out().as("here").has("lang", "java").select("here").values("name")
        let scan = pb::Scan {
            scan_opt: 0,
            alias: None,
            params: Some(query_params(vec![], vec![])),
            idx_predicate: None,
        };
        plan.append_operator_as_node(scan.into(), vec![])
            .unwrap();
        assert_eq!(plan.meta.get_curr_referred_nodes(), &vec![0]);

        // .out().as("here")
        let expand = pb::EdgeExpand {
            v_tag: None,
            direction: 0,
            params: Some(query_params(vec![], vec![])),
            is_edge: false,
            alias: Some("here".into()),
        };
        plan.append_operator_as_node(expand.into(), vec![0])
            .unwrap();
        assert_eq!(plan.meta.get_curr_referred_nodes(), &vec![1]);

        // .has("lang", "Java")
        let select = pb::Select { predicate: str_to_expr_pb("@.lang == \"Java\"".to_string()).ok() };
        plan.append_operator_as_node(select.into(), vec![1])
            .unwrap();
        assert_eq!(plan.meta.get_curr_referred_nodes(), &vec![1]);
        // The column "lang" in a predicate should not be added
        assert!(plan
            .meta
            .get_node_meta(1)
            .unwrap()
            .get_columns()
            .is_empty());

        // .select("here")
        let project = pb::Project {
            mappings: vec![pb::project::ExprAlias {
                expr: str_to_expr_pb("@here".to_string()).ok(),
                alias: None,
            }],
            is_append: true,
        };
        plan.append_operator_as_node(project.into(), vec![2])
            .unwrap();
        assert_eq!(plan.meta.get_curr_referred_nodes(), &vec![1]);

        // .values("name")
        let project = pb::Project {
            mappings: vec![pb::project::ExprAlias {
                expr: str_to_expr_pb("@.name".to_string()).ok(),
                alias: None,
            }],
            is_append: true,
        };
        plan.append_operator_as_node(project.into(), vec![3])
            .unwrap();
        assert_eq!(
            plan.meta
                .get_node_meta(1)
                .unwrap()
                .get_columns(),
            vec!["name".into()]
        );
        assert_eq!(plan.meta.get_curr_referred_nodes(), &vec![4]);
    }

    #[test]
    fn column_maintain_case3() {
        let mut plan = LogicalPlan::default();
        // g.V().outE().as("e").inV().as("v").select("e").order().by("weight").select("v").values("name").dedup()

        // g.V()
        let scan = pb::Scan {
            scan_opt: 0,
            alias: None,
            params: Some(query_params(vec![], vec![])),
            idx_predicate: None,
        };
        plan.append_operator_as_node(scan.into(), vec![])
            .unwrap();
        assert_eq!(plan.meta.get_curr_referred_nodes(), &vec![0]);

        // .outE().as(0)
        let expand = pb::EdgeExpand {
            v_tag: None,
            direction: 0,
            params: Some(query_params(vec![], vec![])),
            is_edge: true,
            alias: Some("e".into()),
        };
        plan.append_operator_as_node(expand.into(), vec![0])
            .unwrap();
        let e_tag_id = plan.meta.get_tag_id("e").unwrap();
        assert_eq!(plan.meta.get_curr_referred_nodes(), &vec![1]);
        assert_eq!(plan.meta.get_tag_nodes(e_tag_id), &vec![1]);

        // .inV().as("v")
        let getv = pb::GetV {
            tag: None,
            opt: 1,
            params: Some(query_params(vec![], vec![])),
            alias: Some("v".into()),
        };
        plan.append_operator_as_node(getv.into(), vec![1])
            .unwrap();
        assert_eq!(plan.meta.get_curr_referred_nodes(), &vec![2]);
        let v_tag_id = plan.meta.get_tag_id("v").unwrap();
        assert_eq!(plan.meta.get_tag_nodes(v_tag_id), &vec![2]);

        // .select("e")
        let project = pb::Project {
            mappings: vec![pb::project::ExprAlias {
                expr: str_to_expr_pb("@e".to_string()).ok(),
                alias: Some("project_e".into()),
            }],
            is_append: true,
        };
        plan.append_operator_as_node(project.into(), vec![2])
            .unwrap();
        assert_eq!(plan.meta.get_curr_referred_nodes(), &vec![1]);

        // .order().by("weight")
        let orderby = pb::OrderBy {
            pairs: vec![pb::order_by::OrderingPair {
                key: Some(common_pb::Variable {
                    tag: None,
                    property: Some(common_pb::Property {
                        item: Some(common_pb::property::Item::Key("weight".into())),
                    }),
                }),
                order: 1,
            }],
            limit: None,
        };
        plan.append_operator_as_node(orderby.into(), vec![3])
            .unwrap();
        assert_eq!(plan.meta.get_curr_referred_nodes(), &vec![1]);
        assert_eq!(
            plan.meta
                .get_node_meta(1)
                .unwrap()
                .get_columns(),
            vec!["weight".into()]
        );

        // select("v")
        let project = pb::Project {
            mappings: vec![pb::project::ExprAlias {
                expr: str_to_expr_pb("@v".to_string()).ok(),
                alias: Some("project_v".into()),
            }],
            is_append: true,
        };
        plan.append_operator_as_node(project.into(), vec![4])
            .unwrap();
        assert_eq!(plan.meta.get_curr_referred_nodes(), &vec![2]);

        // .values("name")
        let project = pb::Project {
            mappings: vec![pb::project::ExprAlias {
                expr: str_to_expr_pb("@.name".to_string()).ok(),
                alias: Some("name".into()),
            }],
            is_append: true,
        };
        plan.append_operator_as_node(project.into(), vec![5])
            .unwrap();
        assert_eq!(plan.meta.get_curr_referred_nodes(), &vec![6]);
        assert_eq!(
            plan.meta
                .get_node_meta(2)
                .unwrap()
                .get_columns(),
            vec!["name".into()]
        );
    }

    #[test]
    fn column_maintain_case4() {
        let mut plan = LogicalPlan::default();
        // g.V("person").has("name", "John").as('a').outE("knows").as('b')
        //  .has("date", 20200101).inV().as('c').has('id', 10)
        //  .select('a').by(valueMap('age', "name"))
        //  .select('c').by(valueMap('id', "name"))

        // g.V("person")
        let scan = pb::Scan {
            scan_opt: 0,
            alias: None,
            params: Some(query_params(vec!["person".into()], vec![])),
            idx_predicate: None,
        };
        let mut opr_id = plan
            .append_operator_as_node(scan.into(), vec![])
            .unwrap();
        assert_eq!(plan.meta.get_curr_referred_nodes(), &vec![0]);

        // .has("name", "John")
        let select = pb::Select { predicate: str_to_expr_pb("@.name == \"John\"".to_string()).ok() };
        opr_id = plan
            .append_operator_as_node(select.into(), vec![opr_id as NodeId])
            .unwrap();
        assert_eq!(plan.meta.get_curr_referred_nodes(), &vec![0]);
        // The column "name" in a predicate should not be added
        assert!(plan
            .meta
            .get_node_meta(0)
            .unwrap()
            .get_columns()
            .is_empty());

        // .as('a')
        let as_opr = pb::As { alias: Some("a".into()) };
        opr_id = plan
            .append_operator_as_node(as_opr.into(), vec![opr_id as NodeId])
            .unwrap();
        assert_eq!(plan.meta.get_curr_referred_nodes(), &vec![0]);
        let a_id = plan.meta.get_tag_id("a").unwrap();
        assert_eq!(plan.meta.get_tag_nodes(a_id), &vec![0]);

        // outE("knows").as('b').has("date", 20200101)
        let expand = pb::EdgeExpand {
            v_tag: Some("a".into()),
            direction: 0,
            params: Some(query_params(vec!["knows".into()], vec![])),
            is_edge: true,
            alias: Some("b".into()),
        };
        opr_id = plan
            .append_operator_as_node(expand.into(), vec![opr_id as NodeId])
            .unwrap();
        assert_eq!(plan.meta.get_curr_referred_nodes(), &vec![opr_id as NodeId]);
        let b_id = plan.meta.get_tag_id("b").unwrap();
        assert_eq!(plan.meta.get_tag_nodes(b_id), &vec![opr_id as NodeId]);

        //.inV().as('c')
        let getv = pb::GetV {
            tag: None,
            opt: 2,
            params: Some(query_params(vec![], vec![])),
            alias: Some("c".into()),
        };
        opr_id = plan
            .append_operator_as_node(getv.into(), vec![opr_id as NodeId])
            .unwrap();
        assert_eq!(plan.meta.get_curr_referred_nodes(), &vec![opr_id as NodeId]);
        let c_id = plan.meta.get_tag_id("c").unwrap();
        assert_eq!(plan.meta.get_tag_nodes(c_id), &vec![opr_id as NodeId]);

        // .has("id", 10)
        let select = pb::Select { predicate: str_to_expr_pb("@.id == 10".to_string()).ok() };
        opr_id = plan
            .append_operator_as_node(select.into(), vec![opr_id as NodeId])
            .unwrap();
        assert_eq!(plan.meta.get_curr_referred_nodes(), &vec![opr_id as NodeId - 1]);
        // The column "id" in a predicate should not be added
        assert!(plan
            .meta
            .get_node_meta(opr_id as NodeId - 1)
            .unwrap()
            .get_columns()
            .is_empty());

        // .select('a').by(valueMap('age', "name"))
        let project = pb::Project {
            mappings: vec![pb::project::ExprAlias {
                expr: str_to_expr_pb("{@a.age, @a.name}".to_string()).ok(),
                alias: None,
            }],
            is_append: true,
        };
        opr_id = plan
            .append_operator_as_node(project.into(), vec![opr_id as NodeId])
            .unwrap();
        assert_eq!(plan.meta.get_curr_referred_nodes(), &vec![opr_id as NodeId]);
        assert_eq!(
            plan.meta
                .get_node_meta(plan.meta.get_tag_nodes(a_id)[0])
                .unwrap()
                .get_columns(),
            vec!["age".into(), "name".into()]
        );

        // .select('c').by(valueMap('age', "name"))
        let project = pb::Project {
            mappings: vec![pb::project::ExprAlias {
                expr: str_to_expr_pb("{@c.age, @c.name}".to_string()).ok(),
                alias: None,
            }],
            is_append: true,
        };
        opr_id = plan
            .append_operator_as_node(project.into(), vec![opr_id as NodeId])
            .unwrap();
        assert_eq!(plan.meta.get_curr_referred_nodes(), &vec![opr_id as NodeId]);
        assert_eq!(
            plan.meta
                .get_node_meta(plan.meta.get_tag_nodes(c_id)[0])
                .unwrap()
                .get_columns(),
            vec!["age".into(), "name".into()]
        );
    }

    #[test]
    fn column_maintain_case5() {
        // Test the maintenance of all columns
        let mut plan = LogicalPlan::default();
        // g.V("person").valueMap(ALL)

        // g.V("person")
        let scan = pb::Scan {
            scan_opt: 0,
            alias: None,
            params: Some(pb::QueryParams {
                tables: vec!["person".into()],
                columns: vec!["a".into()],
                is_all_columns: true,
                limit: None,
                predicate: None,
                extra: Default::default(),
            }),
            idx_predicate: None,
        };

        plan.append_operator_as_node(scan.into(), vec![])
            .unwrap();
        assert!(plan
            .meta
            .get_curr_node_meta()
            .unwrap()
            .is_all_columns());

        let mut plan = LogicalPlan::default();
        // g.V("person").valueMap(ALL)

        // g.V("person")
        let scan = pb::Scan {
            scan_opt: 0,
            alias: None,
            params: Some(pb::QueryParams {
                tables: vec!["person".into()],
                columns: vec!["a".into()],
                is_all_columns: false,
                limit: None,
                predicate: None,
                extra: Default::default(),
            }),
            idx_predicate: None,
        };

        let opr_id = plan
            .append_operator_as_node(scan.into(), vec![])
            .unwrap();

        let project = pb::Project {
            mappings: vec![pb::project::ExprAlias {
                expr: str_to_expr_pb("@.~all".to_string()).ok(),
                alias: None,
            }],
            is_append: true,
        };

        plan.append_operator_as_node(project.into(), vec![opr_id])
            .unwrap();
        assert!(plan
            .meta
            .get_node_meta(0)
            .unwrap()
            .is_all_columns());
    }

    #[test]
    fn column_maintain_semi_apply() {
        let mut plan = LogicalPlan::default();
        // g.V().where(out()).valueMap("age")

        // g.V()
        let scan = pb::Scan {
            scan_opt: 0,
            alias: None,
            params: Some(query_params(vec![], vec![])),
            idx_predicate: None,
        };
        plan.append_operator_as_node(scan.into(), vec![])
            .unwrap();
        assert_eq!(plan.meta.get_curr_referred_nodes(), &vec![0]);

        let expand = pb::EdgeExpand {
            v_tag: None,
            direction: 0,
            params: Some(query_params(vec![], vec![])),
            is_edge: false,
            alias: None,
        };
        let oprid = plan
            .append_operator_as_node(expand.into(), vec![])
            .unwrap();
        assert_eq!(plan.meta.get_curr_referred_nodes(), &vec![1]);

        // .where(out())
        let apply = pb::Apply {
            join_kind: 4, // semi join
            tags: vec![],
            subtask: oprid as PbNodeId,
            alias: None,
        };
        let oprid = plan
            .append_operator_as_node(apply.into(), vec![0])
            .unwrap();
        assert_eq!(plan.meta.get_curr_referred_nodes(), &vec![0]);

        // .valueMap("age")
        let project = pb::Project {
            mappings: vec![pb::project::ExprAlias {
                expr: str_to_expr_pb("{@.age}".to_string()).ok(),
                alias: None,
            }],
            is_append: false,
        };
        plan.append_operator_as_node(project.into(), vec![oprid])
            .unwrap();
        assert_eq!(
            plan.meta
                .get_node_meta(0)
                .unwrap()
                .get_columns(),
            vec!["age".into()]
        );
    }

    #[test]
    fn column_maintain_groupby_case1() {
        // groupBy contains tagging a keys that is further a vertex
        let mut plan = LogicalPlan::default();
        // g.V().groupCount().order().by(select(keys).by('name'))

        // g.V()
        let scan = pb::Scan {
            scan_opt: 0,
            alias: None,
            params: Some(query_params(vec![], vec![])),
            idx_predicate: None,
        };
        plan.append_operator_as_node(scan.into(), vec![])
            .unwrap();
        assert_eq!(plan.meta.get_curr_referred_nodes(), &vec![0]);

        let group = pb::GroupBy {
            mappings: vec![pb::group_by::KeyAlias {
                key: Some(common_pb::Variable { tag: None, property: None }),
                alias: Some("~keys_2_0".into()),
            }],
            functions: vec![pb::group_by::AggFunc {
                vars: vec![],
                aggregate: 3,
                alias: Some("~values_2_0".into()),
            }],
        };
        plan.append_operator_as_node(group.into(), vec![0])
            .unwrap();
        let keys_tag_id = plan.meta.get_tag_id("~keys_2_0").unwrap();
        assert_eq!(plan.meta.get_tag_nodes(keys_tag_id), &vec![0]);

        let order = pb::OrderBy {
            pairs: vec![pb::order_by::OrderingPair {
                key: Some(common_pb::Variable {
                    tag: Some("~keys_2_0".into()),
                    property: Some(common_pb::Property {
                        item: Some(common_pb::property::Item::Key("name".into())),
                    }),
                }),
                order: 0,
            }],
            limit: None,
        };
        plan.append_operator_as_node(order.into(), vec![1])
            .unwrap();
        assert!(plan
            .meta
            .get_node_meta(0)
            .unwrap()
            .get_columns()
            .contains(&"name".into()));
    }

    #[test]
    fn column_maintain_groupby_case2() {
        // groupBy contains tagging a keys that is further a vertex
        let mut plan = LogicalPlan::default();
        // g.V().groupCount().select(values)

        // g.V()
        let scan = pb::Scan {
            scan_opt: 0,
            alias: None,
            params: Some(query_params(vec![], vec![])),
            idx_predicate: None,
        };
        plan.append_operator_as_node(scan.into(), vec![])
            .unwrap();
        assert_eq!(plan.meta.get_curr_referred_nodes(), &vec![0]);

        let group = pb::GroupBy {
            mappings: vec![pb::group_by::KeyAlias {
                key: Some(common_pb::Variable { tag: None, property: None }),
                alias: Some("~keys_2_0".into()),
            }],
            functions: vec![pb::group_by::AggFunc {
                vars: vec![],
                aggregate: 3,
                alias: Some("~values_2_0".into()),
            }],
        };
        plan.append_operator_as_node(group.into(), vec![0])
            .unwrap();
        let keys_tag_id = plan.meta.get_tag_id("~keys_2_0").unwrap();

        assert_eq!(plan.meta.get_tag_nodes(keys_tag_id), &vec![0]);

        let project = pb::Project {
            mappings: vec![pb::project::ExprAlias {
                expr: str_to_expr_pb("@~values_2_0".to_string()).ok(),
                alias: None,
            }],
            is_append: true,
        };
        plan.append_operator_as_node(project.into(), vec![1])
            .unwrap();
    }

    #[test]
    fn column_maintain_orderby() {
        let mut plan = LogicalPlan::default();
        // g.E(xx).values("workFrom").as("a").order().by(select("a"))

        let scan = pb::Scan {
            scan_opt: 1,
            alias: None,
            params: Some(query_params(vec![], vec![])),
            idx_predicate: None,
        };
        plan.append_operator_as_node(scan.into(), vec![])
            .unwrap();
        assert_eq!(plan.meta.get_curr_referred_nodes(), &vec![0]);

        let project = pb::Project {
            mappings: vec![pb::project::ExprAlias {
                expr: str_to_expr_pb("@.workFrom".to_string()).ok(),
                alias: Some("a".into()),
            }],
            is_append: true,
        };
        plan.append_operator_as_node(project.into(), vec![0])
            .unwrap();
        assert_eq!(plan.meta.get_curr_referred_nodes(), &vec![1]);
        assert!(plan
            .meta
            .get_node_meta(0)
            .unwrap()
            .get_columns()
            .contains(&"workFrom".into()));

        let order = pb::OrderBy {
            pairs: vec![pb::order_by::OrderingPair {
                key: Some(common_pb::Variable { tag: Some("a".into()), property: None }),
                order: 0,
            }],
            limit: None,
        };
        plan.append_operator_as_node(order.into(), vec![1])
            .unwrap();
        assert_eq!(plan.meta.get_curr_referred_nodes(), &vec![1]);
    }

    #[test]
    fn column_maintain_union() {
        let mut plan = LogicalPlan::default();
        // g.V().union(out().has("age", Gt(10)), out().out()).as('a').select('a').by(valueMap('name', 'age'))
        // g.V()
        let scan = pb::Scan {
            scan_opt: 0,
            alias: None,
            params: Some(query_params(vec![], vec![])),
            idx_predicate: None,
        };
        plan.append_operator_as_node(scan.into(), vec![])
            .unwrap();

        let expand1 = pb::EdgeExpand {
            v_tag: None,
            direction: 0,
            params: Some(query_params(vec![], vec![])),
            is_edge: false,
            alias: None,
        };
        let filter = pb::Select { predicate: Some(str_to_expr_pb("@.age > 10".to_string()).unwrap()) };

        let expand2 = expand1.clone();
        let expand3 = expand1.clone();
        let id1 = plan
            .append_operator_as_node(expand1.into(), vec![0])
            .unwrap();
        let id1_f = plan
            .append_operator_as_node(filter.into(), vec![id1])
            .unwrap();

        let opr_id = plan
            .append_operator_as_node(expand2.into(), vec![0])
            .unwrap();
        let id2 = plan
            .append_operator_as_node(expand3.into(), vec![opr_id])
            .unwrap();
        let union = pb::Union { parents: vec![id1_f as PbNodeId, id2 as PbNodeId] };
        plan.append_operator_as_node(union.into(), vec![id1_f, id2])
            .unwrap();
        assert_eq!(plan.meta.get_curr_referred_nodes(), &vec![id1, id2]);

        let as_opr = pb::As { alias: Some("a".into()) };
        let opr_id = plan
            .append_operator_as_node(as_opr.into(), vec![id1, id2])
            .unwrap();
        let a_id = plan.meta.get_tag_id("a").unwrap();
        assert_eq!(plan.meta.get_tag_nodes(a_id), &vec![id1, id2]);

        let project = pb::Project {
            mappings: vec![pb::project::ExprAlias {
                expr: str_to_expr_pb("{@a.name, @a.age}".to_string()).ok(),
                alias: None,
            }],
            is_append: false,
        };
        plan.append_operator_as_node(project.into(), vec![opr_id])
            .unwrap();
        assert_eq!(
            plan.meta
                .get_node_meta(id1)
                .unwrap()
                .get_columns(),
            vec!["age".into(), "name".into()]
        );
        assert_eq!(
            plan.meta
                .get_node_meta(id2)
                .unwrap()
                .get_columns(),
            vec!["age".into(), "name".into()]
        );
    }

    #[test]
    fn tag_projection_not_exist() {
        let mut plan = LogicalPlan::default();
        let project = pb::Project {
            mappings: vec![pb::project::ExprAlias {
                expr: str_to_expr_pb("@keys.name".to_string()).ok(),
                alias: None,
            }],
            is_append: false,
        };
        let result = plan.append_operator_as_node(project.into(), vec![0]);
        match result.err() {
            Some(IrError::TagNotExist(_)) => {}
            _ => panic!("should produce `IrError::TagNotExist`"),
        }
    }

    #[test]
    fn extract_subplan_from_apply_case1() {
        let mut plan = LogicalPlan::default();
        // g.V().as("v").where(out().as("o").has("lang", "java")).select("v").values("name")

        // g.V("person")
        let scan = pb::Scan {
            scan_opt: 0,
            alias: Some("v".into()),
            params: Some(query_params(vec![], vec![])),
            idx_predicate: None,
        };

        let opr_id = plan
            .append_operator_as_node(scan.into(), vec![])
            .unwrap();

        // .out().as("o")
        let expand = pb::EdgeExpand {
            v_tag: None,
            direction: 0,
            params: Some(query_params(vec![], vec![])),
            is_edge: false,
            alias: Some("o".into()),
        };

        let root_id = plan
            .append_operator_as_node(expand.into(), vec![])
            .unwrap();

        // .has("lang", "Java")
        let select = pb::Select { predicate: str_to_expr_pb("@.lang == \"Java\"".to_string()).ok() };
        plan.append_operator_as_node(select.into(), vec![root_id])
            .unwrap();

        let apply = pb::Apply { join_kind: 4, tags: vec![], subtask: root_id as PbNodeId, alias: None };
        let opr_id = plan
            .append_operator_as_node(apply.into(), vec![opr_id])
            .unwrap();

        let project = pb::Project {
            mappings: vec![pb::project::ExprAlias {
                expr: str_to_expr_pb("@v.name".to_string()).ok(),
                alias: None,
            }],
            is_append: true,
        };
        plan.append_operator_as_node(project.into(), vec![opr_id])
            .unwrap();

        let subplan = plan
            .extract_subplan(plan.get_node(opr_id).unwrap())
            .unwrap();
        assert_eq!(subplan.len(), 2);
        for (id, node) in &subplan.nodes {
            let node_ref = node.borrow();
            if id == root_id as usize {
                match node_ref.opr.opr.as_ref().unwrap() {
                    Opr::Edge(_) => {}
                    _ => panic!("should be edge expand"),
                }
                let o_id = plan.meta.get_tag_id("o").unwrap();
                assert_eq!(subplan.meta.get_tag_nodes(o_id), &vec![root_id]);
                assert!(subplan
                    .meta
                    .get_node_meta(root_id)
                    .unwrap()
                    .get_columns()
                    .is_empty())
            } else {
                match node_ref.opr.opr.as_ref().unwrap() {
                    Opr::Select(_) => {}
                    _ => panic!("should be select"),
                }
            }
        }
    }

    #[test]
    fn extract_subplan_from_apply_case2() {
        let mut plan = LogicalPlan::default();
        // g.V().where(not(out("created"))).values("name")
        let scan = pb::Scan {
            scan_opt: 0,
            alias: None,
            params: Some(query_params(vec![], vec![])),
            idx_predicate: None,
        };

        plan.append_operator_as_node(scan.into(), vec![])
            .unwrap();

        let expand = pb::EdgeExpand {
            v_tag: None,
            direction: 0,
            params: Some(query_params(vec![], vec![])),
            is_edge: false,
            alias: None,
        };
        let root_id = plan
            .append_operator_as_node(expand.into(), vec![])
            .unwrap();

        let apply = pb::Apply { join_kind: 5, tags: vec![], subtask: root_id as PbNodeId, alias: None };
        plan.append_operator_as_node(apply.into(), vec![0])
            .unwrap();

        let project = pb::Project {
            mappings: vec![pb::project::ExprAlias {
                expr: str_to_expr_pb("@.name".to_string()).ok(),
                alias: Some("name".into()),
            }],
            is_append: true,
        };
        plan.append_operator_as_node(project.into(), vec![2])
            .unwrap();

        let sink = pb::Sink {
            tags: vec![common_pb::NameOrIdKey { key: Some("name".into()) }],
            sink_target: Some(pb::sink::SinkTarget {
                inner: Some(pb::sink::sink_target::Inner::SinkDefault(pb::SinkDefault {
                    id_name_mappings: vec![],
                })),
            }),
        };
        plan.append_operator_as_node(sink.into(), vec![3])
            .unwrap();

        let subplan = plan
            .extract_subplan(plan.get_node(2).unwrap())
            .unwrap();
        assert_eq!(subplan.len(), 1);
        match subplan
            .get_node(1)
            .unwrap()
            .borrow()
            .opr
            .opr
            .as_ref()
            .unwrap()
        {
            Opr::Edge(_) => {}
            _ => panic!("wrong operator: should be `EdgeExpand`"),
        }
    }

    // The plan looks like:
    //       root
    //       / \
    //      1    2
    //     / \   |
    //    3   4  |
    //    \   /  |
    //      5    |
    //       \  /
    //         6
    //         |
    //         7
    fn create_logical_plan1() -> LogicalPlan {
        let opr = pb::logical_plan::Operator {
            opr: Some(pb::logical_plan::operator::Opr::As(pb::As { alias: None })),
        };
        let mut plan = LogicalPlan::default();
        plan.append_operator_as_node(opr.clone(), vec![])
            .unwrap(); // root
        plan.append_operator_as_node(opr.clone(), vec![0])
            .unwrap(); // node 1
        plan.append_operator_as_node(opr.clone(), vec![0])
            .unwrap(); // node 2
        plan.append_operator_as_node(opr.clone(), vec![1])
            .unwrap(); // node 3
        plan.append_operator_as_node(opr.clone(), vec![1])
            .unwrap(); // node 4
        plan.append_operator_as_node(opr.clone(), vec![3, 4])
            .unwrap(); // node 5
        plan.append_operator_as_node(opr.clone(), vec![2, 5])
            .unwrap(); // node 6
        plan.append_operator_as_node(opr.clone(), vec![6])
            .unwrap(); // node 7

        plan
    }

    // The plan looks like:
    //         root
    //      /   |   \
    //     1    2    3
    //     \   /    /
    //       4     /
    //        \   /
    //          5
    fn create_logical_plan2() -> LogicalPlan {
        let opr = pb::logical_plan::Operator {
            opr: Some(pb::logical_plan::operator::Opr::As(pb::As { alias: None })),
        };
        let mut plan = LogicalPlan::default();
        plan.append_operator_as_node(opr.clone(), vec![])
            .unwrap(); // root
        plan.append_operator_as_node(opr.clone(), vec![0])
            .unwrap(); // node 1
        plan.append_operator_as_node(opr.clone(), vec![0])
            .unwrap(); // node 2
        plan.append_operator_as_node(opr.clone(), vec![0])
            .unwrap(); // node 3
        plan.append_operator_as_node(opr.clone(), vec![1, 2])
            .unwrap(); // node 4
        plan.append_operator_as_node(opr.clone(), vec![3, 4])
            .unwrap(); // node 5
        plan
    }

    // The plan looks like:
    //         root
    //      /   |   \
    //     1    2    3
    //     \   / \   /
    //       4     5
    //        \   /
    //          6
    fn create_logical_plan3() -> LogicalPlan {
        let opr = pb::logical_plan::Operator {
            opr: Some(pb::logical_plan::operator::Opr::As(pb::As { alias: None })),
        };
        let mut plan = LogicalPlan::default();
        plan.append_operator_as_node(opr.clone(), vec![])
            .unwrap(); // root
        plan.append_operator_as_node(opr.clone(), vec![0])
            .unwrap(); // node 1
        plan.append_operator_as_node(opr.clone(), vec![0])
            .unwrap(); // node 2
        plan.append_operator_as_node(opr.clone(), vec![0])
            .unwrap(); // node 3
        plan.append_operator_as_node(opr.clone(), vec![1, 2])
            .unwrap(); // node 4
        plan.append_operator_as_node(opr.clone(), vec![2, 3])
            .unwrap(); // node 5
        plan.append_operator_as_node(opr.clone(), vec![4, 5])
            .unwrap(); // node 6
        plan
    }
    #[test]
    fn test_get_merge_node1() {
        let plan = create_logical_plan1();
        let merge_node = plan.get_merge_node(plan.get_node(1).unwrap());
        assert_eq!(merge_node, plan.get_node(5));
        let merge_node = plan.get_merge_node(plan.get_node(0).unwrap());
        assert_eq!(merge_node, plan.get_node(6));
        // Not a branch node
        let merge_node = plan.get_merge_node(plan.get_node(2).unwrap());
        assert!(merge_node.is_none());
    }

    #[test]
    fn test_get_merge_node2() {
        let plan = create_logical_plan2();
        let merge_node = plan.get_merge_node(plan.get_node(0).unwrap());
        assert_eq!(merge_node, plan.get_node(5));
        // Not a branch node
        let merge_node = plan.get_merge_node(plan.get_node(2).unwrap());
        assert!(merge_node.is_none());
    }

    #[test]
    fn test_get_merge_node3() {
        let plan = create_logical_plan3();
        let merge_node = plan.get_merge_node(plan.get_node(0).unwrap());
        assert_eq!(merge_node, plan.get_node(6));
        let merge_node = plan.get_merge_node(plan.get_node(2).unwrap());
        assert_eq!(merge_node, plan.get_node(6));
        // Not a branch node
        let merge_node = plan.get_merge_node(plan.get_node(1).unwrap());
        assert!(merge_node.is_none());
    }

    #[test]
    fn merge_branch_plans() {
        let opr = pb::logical_plan::Operator {
            opr: Some(pb::logical_plan::operator::Opr::As(pb::As { alias: None })),
        };
        let mut plan = LogicalPlan::with_root(Node::new(0, opr.clone()));

        let mut subplan1 = LogicalPlan::with_root(Node::new(1, opr.clone()));
        subplan1
            .append_node(Node::new(3, opr.clone()), vec![1])
            .unwrap();
        subplan1
            .append_node(Node::new(4, opr.clone()), vec![1])
            .unwrap();
        subplan1
            .append_node(Node::new(5, opr.clone()), vec![3, 4])
            .unwrap();

        let subplan2 = LogicalPlan::with_root(Node::new(2, opr.clone()));

        plan.append_branch_plans(plan.get_node(0).unwrap(), vec![subplan1, subplan2]);
        let mut expected_plan = create_logical_plan1();
        expected_plan.remove_node(6);

        plan.append_node(Node::new(6, opr.clone()), vec![2, 5])
            .unwrap();
        plan.append_node(Node::new(7, opr.clone()), vec![6])
            .unwrap();

        assert_eq!(plan, create_logical_plan1());
    }

    #[test]
    fn subplan() {
        let plan = create_logical_plan1();
        let opr = pb::logical_plan::Operator {
            opr: Some(pb::logical_plan::operator::Opr::As(pb::As { alias: None })),
        };
        let subplan = plan.subplan(plan.get_node(2).unwrap(), plan.get_node(7).unwrap());
        let mut expected_plan = LogicalPlan::with_root(Node::new(2, opr.clone()));
        expected_plan
            .append_node(Node::new(6, opr.clone()), vec![2])
            .unwrap();
        assert_eq!(subplan.unwrap(), expected_plan);

        // The node 3 is at one of the branches, which is incomplete and hence invalid subplan
        let subplan = plan.subplan(plan.get_node(1).unwrap(), plan.get_node(3).unwrap());
        assert!(subplan.is_none());

        let subplan = plan.subplan(plan.get_node(1).unwrap(), plan.get_node(6).unwrap());
        let mut expected_plan = LogicalPlan::with_root(Node::new(1, opr.clone()));
        expected_plan
            .append_node(Node::new(3, opr.clone()), vec![1])
            .unwrap();
        expected_plan
            .append_node(Node::new(4, opr.clone()), vec![1])
            .unwrap();
        expected_plan
            .append_node(Node::new(5, opr.clone()), vec![3, 4])
            .unwrap();

        assert_eq!(subplan.unwrap(), expected_plan);
    }

    #[test]
    fn get_branch_plans() {
        let plan = create_logical_plan1();
        let (merge_node, subplans) = plan.get_branch_plans(plan.get_node(1).unwrap());
        let opr = pb::logical_plan::Operator {
            opr: Some(pb::logical_plan::operator::Opr::As(pb::As { alias: None })),
        };

        let plan1 = LogicalPlan::with_root(Node::new(3, opr.clone()));
        let plan2 = LogicalPlan::with_root(Node::new(4, opr.clone()));

        assert_eq!(merge_node, plan.get_node(5));
        assert_eq!(subplans, vec![plan1, plan2]);

        let (merge_node, subplans) = plan.get_branch_plans(plan.get_node(0).unwrap());
        let mut plan1 = LogicalPlan::with_root(Node::new(1, opr.clone()));
        plan1
            .append_node(Node::new(3, opr.clone()), vec![1])
            .unwrap();
        plan1
            .append_node(Node::new(4, opr.clone()), vec![1])
            .unwrap();
        plan1
            .append_node(Node::new(5, opr.clone()), vec![3, 4])
            .unwrap();
        let plan2 = LogicalPlan::with_root(Node::new(2, opr.clone()));

        assert_eq!(merge_node, plan.get_node(6));
        assert_eq!(subplans, vec![plan1, plan2]);

        let mut plan = LogicalPlan::default();
        plan.append_operator_as_node(opr.clone(), vec![])
            .unwrap(); // root
        plan.append_operator_as_node(opr.clone(), vec![0])
            .unwrap(); // node 1
        plan.append_operator_as_node(opr.clone(), vec![0])
            .unwrap(); // node 2
        plan.append_operator_as_node(opr.clone(), vec![0])
            .unwrap(); // node 3
        plan.append_operator_as_node(opr.clone(), vec![1, 2, 3])
            .unwrap(); // node 4

        let (merge_node, subplans) = plan.get_branch_plans(plan.get_node(0).unwrap());
        let plan1 = LogicalPlan::with_root(Node::new(1, opr.clone()));
        let plan2 = LogicalPlan::with_root(Node::new(2, opr.clone()));
        let plan3 = LogicalPlan::with_root(Node::new(3, opr.clone()));

        assert_eq!(merge_node, plan.get_node(4));
        assert_eq!(subplans, vec![plan1, plan2, plan3]);
    }
}<|MERGE_RESOLUTION|>--- conflicted
+++ resolved
@@ -1568,13 +1568,9 @@
                 vec![("person".to_string(), 0), ("software".to_string(), 1)],
                 vec![("knows".to_string(), 0), ("creates".to_string(), 1)],
                 vec![("id".to_string(), 0), ("name".to_string(), 1), ("age".to_string(), 2)],
-<<<<<<< HEAD
-            ))),
+            )),
             catalogue: None,
             pattern_meta: None,
-=======
-            )),
->>>>>>> c35f3418
         };
 
         let mut expression = str_to_expr_pb("@.~label == \"person\"".to_string()).unwrap();
@@ -1729,13 +1725,9 @@
                 vec![("person".to_string(), 0), ("software".to_string(), 1)],
                 vec![("knows".to_string(), 0), ("creates".to_string(), 1)],
                 vec![("id".to_string(), 0), ("name".to_string(), 1), ("age".to_string(), 2)],
-<<<<<<< HEAD
-            ))),
+            )),
             catalogue: None,
             pattern_meta: None,
-=======
-            )),
->>>>>>> c35f3418
         };
 
         let mut scan = pb::Scan {
