--- conflicted
+++ resolved
@@ -2716,20 +2716,6 @@
         }
     }
 
-<<<<<<< HEAD
-    /// The plan looks like:
-    ///       root
-    ///       / \
-    ///      1    2
-    ///     / \   |
-    ///    3   4  |
-    ///    \   /  |
-    ///      5    |
-    ///       \  /
-    ///         6
-    ///         |
-    ///         7
-=======
     // The plan looks like:
     //       root
     //       / \
@@ -2742,7 +2728,6 @@
     //         6
     //         |
     //         7
->>>>>>> 06a142b2
     fn create_logical_plan1() -> LogicalPlan {
         let opr = pb::logical_plan::Operator {
             opr: Some(pb::logical_plan::operator::Opr::As(pb::As { alias: None })),
@@ -2768,16 +2753,6 @@
         plan
     }
 
-<<<<<<< HEAD
-    /// The plan looks like:
-    ///         root
-    ///      /   |   \
-    ///     1    2    3
-    ///     \   /    /  
-    ///       4     /
-    ///        \   /
-    ///          5
-=======
     // The plan looks like:
     //         root
     //      /   |   \
@@ -2786,7 +2761,6 @@
     //       4     /
     //        \   /
     //          5
->>>>>>> 06a142b2
     fn create_logical_plan2() -> LogicalPlan {
         let opr = pb::logical_plan::Operator {
             opr: Some(pb::logical_plan::operator::Opr::As(pb::As { alias: None })),
@@ -2807,16 +2781,6 @@
         plan
     }
 
-<<<<<<< HEAD
-    /// The plan looks like:
-    ///         root
-    ///      /   |   \
-    ///     1    2    3
-    ///     \   / \   /  
-    ///       4     5
-    ///        \   /
-    ///          6
-=======
     // The plan looks like:
     //         root
     //      /   |   \
@@ -2825,7 +2789,6 @@
     //       4     5
     //        \   /
     //          6
->>>>>>> 06a142b2
     fn create_logical_plan3() -> LogicalPlan {
         let opr = pb::logical_plan::Operator {
             opr: Some(pb::logical_plan::operator::Opr::As(pb::As { alias: None })),
