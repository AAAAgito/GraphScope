--- conflicted
+++ resolved
@@ -77,22 +77,6 @@
     Ok(())
 }
 
-<<<<<<< HEAD
-fn update_query_params(
-    params: &mut pb::QueryParams, columns: Vec<common_pb::NameOrId>, is_all_columns: bool,
-) -> pb::QueryParams {
-    let mut new_params = params.clone();
-    params.columns.clear();
-    params.is_all_columns = false;
-    params.predicate = None;
-
-    new_params.tables.clear();
-    new_params.columns = columns;
-    new_params.is_all_columns = is_all_columns;
-
-    new_params
-}
-
 fn merge_query_params(merged_params: &mut pb::QueryParams, other_params: &mut pb::QueryParams) {
     if merged_params.is_all_columns || other_params.is_all_columns {
         merged_params.is_all_columns = true;
@@ -107,8 +91,6 @@
     other_params.is_all_columns = false;
 }
 
-=======
->>>>>>> 46d46599
 impl AsPhysical for pb::Project {
     fn add_job_builder(&self, builder: &mut JobBuilder, _plan_meta: &mut PlanMeta) -> IrResult<()> {
         simple_add_job_builder(builder, &pb::logical_plan::Operator::from(self.clone()), SimpleOpr::Map)
