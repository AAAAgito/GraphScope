//
//! Copyright 2020 Alibaba Group Holding Limited.
//!
//! Licensed under the Apache License, Version 2.0 (the "License");
//! you may not use this file except in compliance with the License.
//! You may obtain a copy of the License at
//!
//! http://www.apache.org/licenses/LICENSE-2.0
//!
//! Unless required by applicable law or agreed to in writing, software
//! distributed under the License is distributed on an "AS IS" BASIS,
//! WITHOUT WARRANTIES OR CONDITIONS OF ANY KIND, either express or implied.
//! See the License for the specific language governing permissions and
//! limitations under the License.
//!
//! The physical module will help package a ir logical plan into a pegasus physical plan.
//! Basically, it will wrap each ir operator into a corresponding pegasus operator (map, flatmap, etc)
//! and then represent the udf as a BinarySource (byte array) that is directly encoded from the
//! protobuf structure.
//!

use ir_common::generated::algebra as pb;
use ir_common::generated::algebra::join::JoinKind;
use ir_common::generated::common as common_pb;
use pegasus_client::builder::*;
use pegasus_server::pb as server_pb;
use prost::Message;

use crate::error::{IrError, IrResult};
use crate::plan::logical::{LogicalPlan, NodeType};
use crate::plan::meta::PlanMeta;

/// A trait for building physical plan (pegasus) from the logical plan
pub trait AsPhysical {
    /// To add pegasus's `JobBuilder`
    fn add_job_builder(&self, builder: &mut JobBuilder, plan_meta: &mut PlanMeta) -> IrResult<()>;

    /// To conduct necessary post processing before transforming into a physical plan.
    fn post_process(&mut self, _builder: &mut JobBuilder, _plan_meta: &mut PlanMeta) -> IrResult<()> {
        Ok(())
    }
}

#[derive(PartialEq)]
enum SimpleOpr {
    Source,
    Map,
    FilterMap,
    Flatmap,
    Filter,
    SortBy,
    Dedup,
    GroupBy,
    Fold,
    Sink,
}

fn simple_add_job_builder<M: Message>(
    builder: &mut JobBuilder, ir_opr: &M, opr: SimpleOpr,
) -> IrResult<()> {
    let bytes = ir_opr.encode_to_vec();
    match opr {
        SimpleOpr::Source => {
            builder.add_source(bytes);
        }
        SimpleOpr::Map => {
            builder.map(bytes);
        }
        SimpleOpr::FilterMap => {
            builder.filter_map(bytes);
        }
        SimpleOpr::Flatmap => {
            builder.flat_map(bytes);
        }
        SimpleOpr::Filter => {
            builder.filter(bytes);
        }
        SimpleOpr::SortBy => {
            builder.sort_by(bytes);
        }
        SimpleOpr::Dedup => {
            builder.dedup(bytes);
        }
        SimpleOpr::GroupBy => {
            builder.group_by(pegasus_server::pb::AccumKind::Custom, bytes);
        }
        SimpleOpr::Fold => {
            builder.fold_custom(pegasus_server::pb::AccumKind::Custom, bytes);
        }
        SimpleOpr::Sink => {
            builder.sink(bytes);
        }
    }
    Ok(())
}

impl AsPhysical for pb::Project {
    fn add_job_builder(&self, builder: &mut JobBuilder, _plan_meta: &mut PlanMeta) -> IrResult<()> {
        simple_add_job_builder(builder, &pb::logical_plan::Operator::from(self.clone()), SimpleOpr::Map)
    }
}

impl AsPhysical for pb::Select {
    fn add_job_builder(&self, builder: &mut JobBuilder, _plan_meta: &mut PlanMeta) -> IrResult<()> {
        simple_add_job_builder(builder, &pb::logical_plan::Operator::from(self.clone()), SimpleOpr::Filter)
    }
}

impl AsPhysical for pb::Scan {
    fn add_job_builder(&self, builder: &mut JobBuilder, plan_meta: &mut PlanMeta) -> IrResult<()> {
        let mut scan = self.clone();
        scan.post_process(builder, plan_meta)?;
        simple_add_job_builder(builder, &pb::logical_plan::Operator::from(scan), SimpleOpr::Source)
    }

    fn post_process(&mut self, _builder: &mut JobBuilder, plan_meta: &mut PlanMeta) -> IrResult<()> {
        if let Some(params) = &mut self.params {
            if let Some(node_meta) = plan_meta.curr_node_meta() {
                let columns = node_meta.get_columns();
                if !columns.is_empty() {
                    params.columns.clear();
                    params.columns.extend(
                        columns
                            .iter()
                            .map(|tag| common_pb::NameOrId::from(tag.clone())),
                    )
                }
            }
        } else {
            if let Some(node_meta) = plan_meta.curr_node_meta() {
                let columns = node_meta.get_columns();
                if !columns.is_empty() {
                    self.params = Some(pb::QueryParams {
                        table_names: vec![],
                        columns: columns
                            .iter()
                            .map(|tag| common_pb::NameOrId::from(tag.clone()))
                            .collect(),
                        limit: None,
                        predicate: None,
                        requirements: vec![],
                    })
                }
            }
        }

        Ok(())
    }
}

impl AsPhysical for pb::EdgeExpand {
    fn add_job_builder(&self, builder: &mut JobBuilder, plan_meta: &mut PlanMeta) -> IrResult<()> {
        let mut xpd = self.clone();
        xpd.post_process(builder, plan_meta)
        // simple_add_job_builder(builder, &pb::logical_plan::Operator::from(self.clone()), SimpleOpr::Flatmap)
    }

    fn post_process(&mut self, builder: &mut JobBuilder, plan_meta: &mut PlanMeta) -> IrResult<()> {
        let mut is_adding_auxilia = false;
        let mut auxilia = pb::Auxilia { params: None, alias: None };
<<<<<<< HEAD
        if let Some(params) = &mut self.params {
            if let Some(node_meta) = plan_meta.curr_node_meta() {
                let columns = node_meta.get_columns();
                if !columns.is_empty() {
                    is_adding_auxilia = true;
                    params.columns.clear();
                    params.columns.extend(
                        columns
                            .iter()
                            .map(|tag| common_pb::NameOrId::from(tag.clone())),
                    );
                }
            }
            if plan_meta.is_partition() && !self.is_edge {
                // Vertex expansion
                // Move everything to Auxilia
                auxilia.params = Some(params.clone());
                auxilia.alias = self.alias.clone();
                params.columns.clear();
                params.predicate = None;
                self.alias = None;
            } else {
                is_adding_auxilia = false;
            }
        } else {
            if let Some(node_meta) = plan_meta.curr_node_meta() {
                let columns = node_meta.get_columns();
                if !columns.is_empty() {
                    if !self.is_edge {
                        // Vertex expansion
                        // Move everything to Auxilia
                        auxilia.params = Some(pb::QueryParams {
                            table_names: vec![],
                            columns: columns
                                .iter()
                                .map(|tag| common_pb::NameOrId::from(tag.clone()))
                                .collect(),
                            limit: None,
                            predicate: None,
                            requirements: vec![],
                        });
                        is_adding_auxilia = true;
                    }
=======
        if let Some(node_meta) = plan_meta.curr_node_meta() {
            let columns = node_meta.get_columns();
            if !columns.is_empty() {
                assert!(!self.is_edge);
                // Vertex expansion
                // Move everything to Auxilia
                auxilia.params = Some(pb::QueryParams {
                    table_names: vec![],
                    columns: columns
                        .iter()
                        .map(|tag| common_pb::NameOrId::from(tag.clone()))
                        .collect(),
                    limit: None,
                    predicate: None,
                    requirements: vec![],
                });
                if self.alias.is_some() {
                    auxilia.alias = self.alias.clone();
                    self.alias = None;
>>>>>>> b01dc4ea
                }
                is_adding_auxilia = true;
            }
        }

        simple_add_job_builder(
            builder,
            &pb::logical_plan::Operator::from(self.clone()),
            SimpleOpr::Flatmap,
        )?;
        if is_adding_auxilia {
            if plan_meta.is_partition() {
                let key_pb = common_pb::NameOrIdKey { key: None };
                builder.repartition(key_pb.encode_to_vec());
            }
            pb::logical_plan::Operator::from(auxilia).add_job_builder(builder, plan_meta)?;
        }

        Ok(())
    }
}

impl AsPhysical for pb::GetV {
    fn add_job_builder(&self, builder: &mut JobBuilder, plan_meta: &mut PlanMeta) -> IrResult<()> {
        let mut getv = self.clone();
        getv.post_process(builder, plan_meta)
        // simple_add_job_builder(builder, &pb::logical_plan::Operator::from(getv), SimpleOpr::Map)
    }

    fn post_process(&mut self, builder: &mut JobBuilder, plan_meta: &mut PlanMeta) -> IrResult<()> {
        let mut is_adding_auxilia = false;
        let mut auxilia = pb::Auxilia { params: None, alias: None };
        if let Some(node_meta) = plan_meta.curr_node_meta() {
            let columns = node_meta.get_columns();
            if !columns.is_empty() {
                auxilia.alias = self.alias.clone();
                auxilia.params = Some(pb::QueryParams {
                    table_names: vec![],
                    columns: columns
                        .iter()
                        .map(|tag| common_pb::NameOrId::from(tag.clone()))
                        .collect(),
                    limit: None,
                    predicate: None,
                    requirements: vec![],
                });
                self.alias = None;
                is_adding_auxilia = true;
            }
        }
        simple_add_job_builder(builder, &pb::logical_plan::Operator::from(self.clone()), SimpleOpr::Map)?;
        if is_adding_auxilia {
            if plan_meta.is_partition() {
                let key_pb = common_pb::NameOrIdKey { key: None };
                builder.repartition(key_pb.encode_to_vec());
            }
            pb::logical_plan::Operator::from(auxilia).add_job_builder(builder, plan_meta)?;
        }

        Ok(())
    }
}

impl AsPhysical for pb::As {
    fn add_job_builder(&self, builder: &mut JobBuilder, plan_meta: &mut PlanMeta) -> IrResult<()> {
        // Transform to `Auxilia` internally.
        let auxilia = pb::Auxilia { params: None, alias: self.alias.clone() };
        auxilia.add_job_builder(builder, plan_meta)
    }
}

impl AsPhysical for pb::Auxilia {
    fn add_job_builder(&self, builder: &mut JobBuilder, _plan_meta: &mut PlanMeta) -> IrResult<()> {
        simple_add_job_builder(
            builder,
            &pb::logical_plan::Operator::from(self.clone()),
            SimpleOpr::FilterMap,
        )
    }
}

impl AsPhysical for pb::Limit {
    fn add_job_builder(&self, builder: &mut JobBuilder, _plan_meta: &mut PlanMeta) -> IrResult<()> {
        if let Some(range) = &self.range {
            if range.upper <= range.lower || range.lower < 0 || range.upper <= 0 {
                Err(IrError::InvalidRangeError(range.lower, range.upper))
            } else {
                builder.limit((range.upper - 1) as u32);
                Ok(())
            }
        } else {
            Err(IrError::MissingDataError)
        }
    }
}

impl AsPhysical for pb::OrderBy {
    fn add_job_builder(&self, builder: &mut JobBuilder, _plan_meta: &mut PlanMeta) -> IrResult<()> {
        let opr = pb::logical_plan::Operator::from(self.clone());
        if self.limit.is_none() {
            simple_add_job_builder(builder, &opr, SimpleOpr::SortBy)
        } else {
            let range = self.limit.clone().unwrap();
            if range.upper <= range.lower || range.lower < 0 || range.upper <= 0 {
                Err(IrError::InvalidRangeError(range.lower, range.upper))
            } else {
                let bytes = opr.encode_to_vec();
                builder.sort_limit_by((range.upper - 1) as i64, bytes);
                Ok(())
            }
        }
    }
}

impl AsPhysical for pb::Dedup {
    fn add_job_builder(&self, builder: &mut JobBuilder, _plan_meta: &mut PlanMeta) -> IrResult<()> {
        simple_add_job_builder(builder, &pb::logical_plan::Operator::from(self.clone()), SimpleOpr::Dedup)
    }
}
impl AsPhysical for pb::GroupBy {
    fn add_job_builder(&self, builder: &mut JobBuilder, _plan_meta: &mut PlanMeta) -> IrResult<()> {
        let opr = pb::logical_plan::Operator::from(self.clone());
        if self.mappings.is_empty() {
            simple_add_job_builder(builder, &opr, SimpleOpr::Fold)
        } else {
            simple_add_job_builder(builder, &opr, SimpleOpr::GroupBy)
        }
    }
}

impl AsPhysical for pb::Sink {
    fn add_job_builder(&self, builder: &mut JobBuilder, _plan_meta: &mut PlanMeta) -> IrResult<()> {
        simple_add_job_builder(builder, &pb::logical_plan::Operator::from(self.clone()), SimpleOpr::Sink)
    }
}

impl AsPhysical for pb::logical_plan::Operator {
    fn add_job_builder(&self, builder: &mut JobBuilder, plan_meta: &mut PlanMeta) -> IrResult<()> {
        use pb::logical_plan::operator::Opr::*;
        if let Some(opr) = &self.opr {
            match opr {
                Project(project) => project.add_job_builder(builder, plan_meta),
                Select(select) => select.add_job_builder(builder, plan_meta),
                Vertex(getv) => getv.add_job_builder(builder, plan_meta),
                Edge(edgexpd) => edgexpd.add_job_builder(builder, plan_meta),
                Scan(scan) => scan.add_job_builder(builder, plan_meta),
                Limit(limit) => limit.add_job_builder(builder, plan_meta),
                OrderBy(orderby) => orderby.add_job_builder(builder, plan_meta),
                Auxilia(auxilia) => auxilia.add_job_builder(builder, plan_meta),
                As(as_opr) => as_opr.add_job_builder(builder, plan_meta),
                Dedup(dedup) => dedup.add_job_builder(builder, plan_meta),
                GroupBy(groupby) => groupby.add_job_builder(builder, plan_meta),
                Sink(sink) => sink.add_job_builder(builder, plan_meta),
                _ => Err(IrError::Unsupported(format!("the operator {:?}", self))),
            }
        } else {
            Err(IrError::MissingDataError)
        }
    }
}

impl AsPhysical for NodeType {
    fn add_job_builder(&self, builder: &mut JobBuilder, plan_meta: &mut PlanMeta) -> IrResult<()> {
        plan_meta.set_curr_node(self.borrow().id);
        self.borrow()
            .opr
            .add_job_builder(builder, plan_meta)
    }
}

impl AsPhysical for LogicalPlan {
    fn add_job_builder(&self, builder: &mut JobBuilder, plan_meta: &mut PlanMeta) -> IrResult<()> {
        use pb::logical_plan::operator::Opr::*;
        let mut prev_node_opt: Option<NodeType> = None;
        let mut curr_node_opt = self.root();

        while curr_node_opt.is_some() {
            if plan_meta.is_partition() {
                if let Some(prev) = &prev_node_opt {
                    let prev_ref = prev.borrow();
                    let node_ref = curr_node_opt.as_ref().unwrap().borrow();
                    match (&prev_ref.opr.opr, &node_ref.opr.opr) {
                        (_, Some(Edge(edgexpd))) => {
                            let key_pb = common_pb::NameOrIdKey { key: edgexpd.v_tag.clone() };
                            builder.repartition(key_pb.encode_to_vec());
                        }
                        _ => {}
                    }
                }
            }

            let curr_node = curr_node_opt.as_ref().unwrap();
            curr_node.add_job_builder(builder, plan_meta)?;
            prev_node_opt = curr_node_opt.clone();

            if curr_node.borrow().children.is_empty() {
                break;
            } else if curr_node.borrow().children.len() == 1 {
                let next_node_id = curr_node.borrow().get_first_child().unwrap();
                curr_node_opt = self.get_node(next_node_id);
            } else if curr_node.borrow().children.len() >= 2 {
                let (merge_node_opt, subplans) = self.get_branch_plans(curr_node.clone());
                let mut plans: Vec<Plan> = vec![];
                for subplan in subplans {
                    let mut bldr = JobBuilder::new(builder.conf.clone());
                    subplan.add_job_builder(&mut bldr, plan_meta)?;
                    plans.push(bldr.take_plan());
                }

                if let Some(merge_node) = merge_node_opt.clone() {
                    match &merge_node.borrow().opr.opr {
                        Some(Union(_)) => {
                            builder.merge(plans);
                        }
                        Some(Join(join_opr)) => {
                            if curr_node.borrow().children.len() > 2 {
                                // For now we only support joining two branches
                                return Err(IrError::Unsupported(
                                    "joining more than two branches".to_string(),
                                ));
                            }
                            assert_eq!(plans.len(), 2);
                            let left_plan = plans.get(0).unwrap().clone();
                            let right_plan = plans.get(1).unwrap().clone();

                            let join_kind =
                                unsafe { std::mem::transmute::<i32, pb::join::JoinKind>(join_opr.kind) };
                            let pegasus_join_kind = match join_kind {
                                JoinKind::Inner => server_pb::join::JoinKind::Inner,
                                JoinKind::LeftOuter => server_pb::join::JoinKind::LeftOuter,
                                JoinKind::RightOuter => server_pb::join::JoinKind::RightOuter,
                                JoinKind::FullOuter => server_pb::join::JoinKind::FullOuter,
                                JoinKind::Semi => server_pb::join::JoinKind::Semi,
                                JoinKind::Anti => server_pb::join::JoinKind::Anti,
                                JoinKind::Times => server_pb::join::JoinKind::Times,
                            };
                            let mut join_bytes = vec![];
                            pb::logical_plan::Operator::from(join_opr.clone()).encode(&mut join_bytes)?;

                            builder.join(pegasus_join_kind, left_plan, right_plan, join_bytes);
                        }
                        _ => {
                            return Err(IrError::Unsupported(
                                "operators other than `Union` and `Join`".to_string(),
                            ))
                        }
                    }
                }
                curr_node_opt = merge_node_opt;

                if let Some(curr_node_clone) = curr_node_opt.clone() {
                    if curr_node_clone.borrow().children.len() <= 1 {
                        let next_id_opt = curr_node_clone.borrow().get_first_child();
                        prev_node_opt = curr_node_opt.clone();
                        // the current node has been processed in this round, should skip to the next node
                        curr_node_opt = next_id_opt.and_then(|id| self.get_node(id));
                    }
                }
            }
        }

        Ok(())
    }
}

#[cfg(test)]
mod test {
    use ir_common::expr_parse::str_to_expr_pb;
    use ir_common::generated::algebra as pb;
    use ir_common::generated::algebra::project::ExprAlias;
    use ir_common::generated::common as common_pb;

    use super::*;
    use crate::plan::logical::Node;

    #[allow(dead_code)]
    fn build_scan(columns: Vec<common_pb::NameOrId>) -> pb::Scan {
        pb::Scan {
            scan_opt: 0,
            alias: None,
            params: Some(pb::QueryParams {
                table_names: vec![],
                columns,
                limit: None,
                predicate: None,
                requirements: vec![],
            }),
            idx_predicate: None,
        }
    }

    #[allow(dead_code)]
    fn build_edgexpd(
        is_edge: bool, columns: Vec<common_pb::NameOrId>, alias: Option<common_pb::NameOrId>,
    ) -> pb::EdgeExpand {
        pb::EdgeExpand {
            v_tag: None,
            direction: 0,
            params: Some(pb::QueryParams {
                table_names: vec![],
                columns,
                limit: None,
                predicate: None,
                requirements: vec![],
            }),
            is_edge,
            alias,
        }
    }

    #[allow(dead_code)]
    fn build_getv() -> pb::GetV {
        pb::GetV { tag: None, opt: 1, alias: None }
    }

    #[allow(dead_code)]
    fn build_select(expr: &str) -> pb::Select {
        pb::Select { predicate: str_to_expr_pb(expr.to_string()).ok() }
    }

    #[allow(dead_code)]
    fn build_project(expr: &str) -> pb::Project {
        pb::Project {
            mappings: vec![pb::project::ExprAlias {
                expr: str_to_expr_pb(expr.to_string()).ok(),
                alias: None,
            }],
            is_append: false,
        }
    }

    #[test]
    fn test_post_process_edgexpd() {
        // g.V().outE()
        let mut plan = LogicalPlan::default();
        plan.append_operator_as_node(build_scan(vec![]).into(), vec![])
            .unwrap();
        plan.append_operator_as_node(build_edgexpd(true, vec![], None).into(), vec![0])
            .unwrap();
        let mut job_builder = JobBuilder::default();
        let mut plan_meta = plan.meta.clone();
        plan.add_job_builder(&mut job_builder, &mut plan_meta)
            .unwrap();

        let mut expected_builder = JobBuilder::default();
        expected_builder.add_source(pb::logical_plan::Operator::from(build_scan(vec![])).encode_to_vec());
        expected_builder
            .flat_map(pb::logical_plan::Operator::from(build_edgexpd(true, vec![], None)).encode_to_vec());
        expected_builder.sink(vec![]);

        assert_eq!(job_builder, expected_builder);

        let mut job_builder = JobBuilder::default();
        let mut plan_meta = plan.meta.clone();
        plan_meta.set_partition(true);
        plan.add_job_builder(&mut job_builder, &mut plan_meta)
            .unwrap();

        let mut expected_builder = JobBuilder::default();
        expected_builder.add_source(pb::logical_plan::Operator::from(build_scan(vec![])).encode_to_vec());
        expected_builder.repartition(vec![]);
        expected_builder
            .flat_map(pb::logical_plan::Operator::from(build_edgexpd(true, vec![], None)).encode_to_vec());
        expected_builder.sink(vec![]);

        assert_eq!(job_builder, expected_builder);
    }

    #[test]
    fn test_post_process_edgexpd_columns_no_auxilia() {
        // g.V().outE().has("creationDate", 20220101)
        let mut plan = LogicalPlan::default();
        plan.append_operator_as_node(build_scan(vec![]).into(), vec![])
            .unwrap();
        plan.append_operator_as_node(build_edgexpd(true, vec![], None).into(), vec![0])
            .unwrap();
        plan.append_operator_as_node(build_select("@.creationDate == 20220101").into(), vec![1])
            .unwrap();
        let mut job_builder = JobBuilder::default();
        let mut plan_meta = plan.meta.clone();
        plan_meta.set_partition(true);
        plan.add_job_builder(&mut job_builder, &mut plan_meta)
            .unwrap();

        let mut expected_builder = JobBuilder::default();
        expected_builder.add_source(pb::logical_plan::Operator::from(build_scan(vec![])).encode_to_vec());
        expected_builder.repartition(vec![]);
        expected_builder
            .flat_map(pb::logical_plan::Operator::from(build_edgexpd(true, vec![], None)).encode_to_vec());
        expected_builder.filter(
            pb::logical_plan::Operator::from(build_select("@.creationDate == 20220101")).encode_to_vec(),
        );
        expected_builder.sink(vec![]);

        assert_eq!(job_builder, expected_builder);
    }

    #[test]
    fn test_post_process_edgexpd_columns_auxilia_shuffle() {
        // g.V().out().has("birthday", 20220101)
        let mut plan = LogicalPlan::default();
        plan.append_operator_as_node(build_scan(vec![]).into(), vec![])
            .unwrap();
        plan.append_operator_as_node(build_edgexpd(false, vec![], None).into(), vec![0])
            .unwrap();
        plan.append_operator_as_node(build_select("@.birthday == 20220101").into(), vec![1])
            .unwrap();
        let mut job_builder = JobBuilder::default();
        let mut plan_meta = plan.meta.clone();
        plan.add_job_builder(&mut job_builder, &mut plan_meta)
            .unwrap();

        let mut expected_builder = JobBuilder::default();
        expected_builder.add_source(pb::logical_plan::Operator::from(build_scan(vec![])).encode_to_vec());
        expected_builder
            .flat_map(pb::logical_plan::Operator::from(build_edgexpd(false, vec![], None)).encode_to_vec());
        expected_builder.filter_map(
            pb::logical_plan::Operator::from(pb::Auxilia {
                params: Some(pb::QueryParams {
                    table_names: vec![],
                    columns: vec!["birthday".into()],
                    limit: None,
                    predicate: None,
                    requirements: vec![],
                }),
                alias: None,
            })
            .encode_to_vec(),
        );
        expected_builder.filter(
            pb::logical_plan::Operator::from(build_select("@.birthday == 20220101")).encode_to_vec(),
        );
        expected_builder.sink(vec![]);

        assert_eq!(job_builder, expected_builder);

        let mut job_builder = JobBuilder::default();
        let mut plan_meta = plan.meta.clone();
        plan_meta.set_partition(true);
        plan.add_job_builder(&mut job_builder, &mut plan_meta)
            .unwrap();

        let mut expected_builder = JobBuilder::default();
        expected_builder.add_source(pb::logical_plan::Operator::from(build_scan(vec![])).encode_to_vec());
        expected_builder.repartition(vec![]);
        expected_builder
            .flat_map(pb::logical_plan::Operator::from(build_edgexpd(false, vec![], None)).encode_to_vec());
        expected_builder.repartition(vec![]);
        expected_builder.filter_map(
            pb::logical_plan::Operator::from(pb::Auxilia {
                params: Some(pb::QueryParams {
                    table_names: vec![],
                    columns: vec!["birthday".into()],
                    limit: None,
                    predicate: None,
                    requirements: vec![],
                }),
                alias: None,
            })
            .encode_to_vec(),
        );
        expected_builder.filter(
            pb::logical_plan::Operator::from(build_select("@.birthday == 20220101")).encode_to_vec(),
        );
        expected_builder.sink(vec![]);

        assert_eq!(job_builder, expected_builder);
    }

    #[test]
    fn test_post_process_edgexpd_tag_auxilia_shuffle() {
        // g.V().out().as('a').select('a').by(valueMap("name", "id", "age")
        let mut plan = LogicalPlan::default();
        plan.append_operator_as_node(build_scan(vec![]).into(), vec![])
            .unwrap();
        plan.append_operator_as_node(build_edgexpd(false, vec![], Some("a".into())).into(), vec![0])
            .unwrap();
        plan.append_operator_as_node(build_project("{@a.name, @a.id, @a.age}").into(), vec![1])
            .unwrap();
        let mut job_builder = JobBuilder::default();
        let mut plan_meta = plan.meta.clone();
        plan.add_job_builder(&mut job_builder, &mut plan_meta)
            .unwrap();

        let mut expected_builder = JobBuilder::default();
        expected_builder.add_source(pb::logical_plan::Operator::from(build_scan(vec![])).encode_to_vec());
        expected_builder
            .flat_map(pb::logical_plan::Operator::from(build_edgexpd(false, vec![], None)).encode_to_vec());
        expected_builder.filter_map(
            pb::logical_plan::Operator::from(pb::Auxilia {
                params: Some(pb::QueryParams {
                    table_names: vec![],
                    columns: vec!["age".into(), "id".into(), "name".into()],
                    limit: None,
                    predicate: None,
                    requirements: vec![],
                }),
                alias: Some("a".into()),
            })
            .encode_to_vec(),
        );
        expected_builder.map(
            pb::logical_plan::Operator::from(build_project("{@a.name, @a.id, @a.age}")).encode_to_vec(),
        );
        expected_builder.sink(vec![]);

        assert_eq!(job_builder, expected_builder);

        let mut job_builder = JobBuilder::default();
        let mut plan_meta = plan.meta.clone();
        plan_meta.set_partition(true);
        plan.add_job_builder(&mut job_builder, &mut plan_meta)
            .unwrap();

        let mut expected_builder = JobBuilder::default();
        expected_builder.add_source(pb::logical_plan::Operator::from(build_scan(vec![])).encode_to_vec());
        expected_builder.repartition(vec![]);
        expected_builder
            .flat_map(pb::logical_plan::Operator::from(build_edgexpd(false, vec![], None)).encode_to_vec());
        expected_builder.repartition(vec![]);
        expected_builder.filter_map(
            pb::logical_plan::Operator::from(pb::Auxilia {
                params: Some(pb::QueryParams {
                    table_names: vec![],
                    columns: vec!["age".into(), "id".into(), "name".into()],
                    limit: None,
                    predicate: None,
                    requirements: vec![],
                }),
                alias: Some("a".into()),
            })
            .encode_to_vec(),
        );
        expected_builder.map(
            pb::logical_plan::Operator::from(build_project("{@a.name, @a.id, @a.age}")).encode_to_vec(),
        );
        expected_builder.sink(vec![]);

        assert_eq!(job_builder, expected_builder);
    }

    #[test]
    fn test_post_process_edgexpd_tag_no_auxilia() {
        // g.V().out().as('a').select('a')
        let mut plan = LogicalPlan::default();
        plan.append_operator_as_node(build_scan(vec![]).into(), vec![])
            .unwrap();
        plan.append_operator_as_node(build_edgexpd(false, vec![], Some("a".into())).into(), vec![0])
            .unwrap();
        plan.append_operator_as_node(build_project("@a").into(), vec![1])
            .unwrap();
        let mut job_builder = JobBuilder::default();
        let mut plan_meta = plan.meta.clone();
        plan_meta.set_partition(true);
        plan.add_job_builder(&mut job_builder, &mut plan_meta)
            .unwrap();

        let mut expected_builder = JobBuilder::default();
        expected_builder.add_source(pb::logical_plan::Operator::from(build_scan(vec![])).encode_to_vec());
        expected_builder.repartition(vec![]);
        expected_builder.flat_map(
            pb::logical_plan::Operator::from(build_edgexpd(false, vec![], Some("a".into())))
                .encode_to_vec(),
        );
        expected_builder.map(pb::logical_plan::Operator::from(build_project("@a")).encode_to_vec());
        expected_builder.sink(vec![]);

        assert_eq!(job_builder, expected_builder);
    }

    #[test]
    fn test_post_process_scan() {
        let mut plan = LogicalPlan::default();
        // g.V().hasLabel("person").has("age", 27).valueMap("age", "name", "id")
        plan.append_operator_as_node(build_scan(vec![]).into(), vec![])
            .unwrap();
        // .hasLabel("person")
        plan.append_operator_as_node(build_select("@.~label == \"person\"").into(), vec![0])
            .unwrap();
        // .has("age", 27)
        plan.append_operator_as_node(build_select("@.age == 27").into(), vec![1])
            .unwrap();

        // .valueMap("age", "name", "id")
        plan.append_operator_as_node(build_project("{@.name, @.age, @.id}").into(), vec![2])
            .unwrap();

        let mut job_builder = JobBuilder::default();
        let mut plan_meta = plan.meta.clone();
        plan.add_job_builder(&mut job_builder, &mut plan_meta)
            .unwrap();

        let mut expected_builder = JobBuilder::default();
        expected_builder.add_source(
            pb::logical_plan::Operator::from(build_scan(vec!["age".into(), "id".into(), "name".into()]))
                .encode_to_vec(),
        );

        expected_builder.filter(
            pb::logical_plan::Operator::from(build_select("@.~label == \"person\"")).encode_to_vec(),
        );
        expected_builder
            .filter(pb::logical_plan::Operator::from(build_select("@.age == 27")).encode_to_vec());
        expected_builder
            .map(pb::logical_plan::Operator::from(build_project("{@.name, @.age, @.id}")).encode_to_vec());
        expected_builder.sink(vec![]);

        assert_eq!(job_builder, expected_builder);
    }

    #[test]
    fn test_poc_plan() {
        // g.V().hasLabel("person").has("id", 10).out("knows").limit(10)
        let source_opr = pb::logical_plan::Operator::from(pb::Scan {
            scan_opt: 0,
            alias: None,
            params: Some(pb::QueryParams {
                table_names: vec![common_pb::NameOrId::from("person".to_string())],
                columns: vec![],
                limit: None,
                predicate: None,
                requirements: vec![],
            }),
            idx_predicate: None,
        });
        let select_opr = pb::logical_plan::Operator::from(pb::Select {
            predicate: Some(str_to_expr_pb("@.id == 10".to_string()).unwrap()),
        });
        let expand_opr = pb::logical_plan::Operator::from(pb::EdgeExpand {
            v_tag: None,
            direction: 0,
            params: Some(pb::QueryParams {
                table_names: vec![common_pb::NameOrId::from("knows".to_string())],
                columns: vec![],
                limit: None,
                predicate: None,
                requirements: vec![],
            }),
            is_edge: false,
            alias: None,
        });
        let limit_opr =
            pb::logical_plan::Operator::from(pb::Limit { range: Some(pb::Range { lower: 10, upper: 11 }) });
        let source_opr_bytes = source_opr.encode_to_vec();
        let select_opr_bytes = select_opr.encode_to_vec();
        let expand_opr_bytes = expand_opr.encode_to_vec();

        let mut logical_plan = LogicalPlan::with_root(Node::new(0, source_opr));
        logical_plan
            .append_operator_as_node(select_opr.clone(), vec![0])
            .unwrap(); // node 1
        logical_plan
            .append_operator_as_node(expand_opr.clone(), vec![1])
            .unwrap(); // node 2
        logical_plan
            .append_operator_as_node(limit_opr.clone(), vec![2])
            .unwrap(); // node 3
        let mut builder = JobBuilder::default();
        let mut plan_meta = PlanMeta::default();
        let _ = logical_plan.add_job_builder(&mut builder, &mut plan_meta);

        let mut expected_builder = JobBuilder::default();
        expected_builder.add_source(source_opr_bytes);
        expected_builder.filter(select_opr_bytes);
        expected_builder.flat_map(expand_opr_bytes);
        expected_builder.limit(10);
        expected_builder.sink(vec![]);

        assert_eq!(builder, expected_builder);
    }

    #[test]
    fn test_project() {
        let source_opr = pb::logical_plan::Operator::from(pb::Scan {
            scan_opt: 0,
            alias: None,
            params: Some(pb::QueryParams {
                table_names: vec![common_pb::NameOrId::from("person".to_string())],
                columns: vec![],
                limit: None,
                predicate: None,
                requirements: vec![],
            }),
            idx_predicate: None,
        });

        let project_opr = pb::logical_plan::Operator::from(pb::Project {
            mappings: vec![
                ExprAlias {
                    expr: Some(str_to_expr_pb("10 * (@.class - 10)".to_string()).unwrap()),
                    alias: None,
                },
                ExprAlias { expr: Some(str_to_expr_pb("@.age - 1".to_string()).unwrap()), alias: None },
            ],
            is_append: false,
        });

        let mut logical_plan = LogicalPlan::with_root(Node::new(0, source_opr.clone()));
        logical_plan
            .append_operator_as_node(project_opr.clone(), vec![0])
            .unwrap(); // node 1
        let mut builder = JobBuilder::default();
        let mut plan_meta = PlanMeta::default();
        logical_plan
            .add_job_builder(&mut builder, &mut plan_meta)
            .unwrap();

        let mut expected_builder = JobBuilder::default();
        expected_builder.add_source(source_opr.encode_to_vec());
        expected_builder.map(project_opr.encode_to_vec());
        assert_eq!(builder, expected_builder);
    }

    #[test]
    fn test_orderby() {
        let source_opr = pb::logical_plan::Operator::from(pb::Scan {
            scan_opt: 0,
            alias: None,
            params: Some(pb::QueryParams {
                table_names: vec![],
                columns: vec![],
                limit: None,
                predicate: None,
                requirements: vec![],
            }),
            idx_predicate: None,
        });

        let orderby_opr = pb::logical_plan::Operator::from(pb::OrderBy { pairs: vec![], limit: None });

        let topby_opr = pb::logical_plan::Operator::from(pb::OrderBy {
            pairs: vec![],
            limit: Some(pb::Range { lower: 10, upper: 11 }),
        });

        let source_opr_bytes = source_opr.encode_to_vec();
        let orderby_opr_bytes = orderby_opr.encode_to_vec();
        let topby_opr_bytes = topby_opr.encode_to_vec();

        let mut logical_plan = LogicalPlan::with_root(Node::new(0, source_opr));
        logical_plan
            .append_operator_as_node(orderby_opr.clone(), vec![0])
            .unwrap(); // node 1
        logical_plan
            .append_operator_as_node(topby_opr.clone(), vec![1])
            .unwrap(); // node 2
        let mut builder = JobBuilder::default();
        let mut plan_meta = PlanMeta::default();
        let _ = logical_plan.add_job_builder(&mut builder, &mut plan_meta);

        let mut expected_builder = JobBuilder::default();
        expected_builder.add_source(source_opr_bytes);
        expected_builder.sort_by(orderby_opr_bytes);
        expected_builder.sort_limit_by(10, topby_opr_bytes);

        assert_eq!(builder, expected_builder);
    }

    #[test]
    fn test_join_plan() {
        let source_opr = pb::logical_plan::Operator::from(pb::Scan {
            scan_opt: 0,
            alias: None,
            params: Some(pb::QueryParams {
                table_names: vec![],
                columns: vec![],
                limit: None,
                predicate: None,
                requirements: vec![],
            }),
            idx_predicate: None,
        });
        let expand_opr = pb::logical_plan::Operator::from(pb::EdgeExpand {
            v_tag: None,
            direction: 0,
            params: None,
            is_edge: false,
            alias: None,
        });
        let join_opr =
            pb::logical_plan::Operator::from(pb::Join { left_keys: vec![], right_keys: vec![], kind: 0 });
        let limit_opr =
            pb::logical_plan::Operator::from(pb::Limit { range: Some(pb::Range { lower: 10, upper: 11 }) });

        let source_opr_bytes = source_opr.encode_to_vec();
        let expand_opr_bytes = expand_opr.encode_to_vec();
        let join_opr_bytes = join_opr.encode_to_vec();

        let mut logical_plan = LogicalPlan::with_root(Node::new(0, source_opr));
        logical_plan
            .append_operator_as_node(expand_opr.clone(), vec![0])
            .unwrap(); // node 1
        logical_plan
            .append_operator_as_node(expand_opr.clone(), vec![0])
            .unwrap(); // node 2
        logical_plan
            .append_operator_as_node(expand_opr.clone(), vec![2])
            .unwrap(); // node 3
        logical_plan
            .append_operator_as_node(join_opr.clone(), vec![1, 3])
            .unwrap(); // node 4
        logical_plan
            .append_operator_as_node(pb::logical_plan::Operator::from(limit_opr.clone()), vec![4])
            .unwrap(); // node 5
        let mut builder = JobBuilder::default();
        let mut plan_meta = PlanMeta::default();
        let _ = logical_plan.add_job_builder(&mut builder, &mut plan_meta);

        let mut expected_builder = JobBuilder::default();
        expected_builder.add_source(source_opr_bytes);
        let mut left_plan = Plan::default();
        let mut right_plan = Plan::default();
        left_plan.flat_map(expand_opr_bytes.clone());
        right_plan.flat_map(expand_opr_bytes.clone());
        right_plan.flat_map(expand_opr_bytes);
        expected_builder.join(server_pb::join::JoinKind::Inner, left_plan, right_plan, join_opr_bytes);
        expected_builder.limit(10);

        assert_eq!(builder, expected_builder);
    }
}<|MERGE_RESOLUTION|>--- conflicted
+++ resolved
@@ -158,51 +158,6 @@
     fn post_process(&mut self, builder: &mut JobBuilder, plan_meta: &mut PlanMeta) -> IrResult<()> {
         let mut is_adding_auxilia = false;
         let mut auxilia = pb::Auxilia { params: None, alias: None };
-<<<<<<< HEAD
-        if let Some(params) = &mut self.params {
-            if let Some(node_meta) = plan_meta.curr_node_meta() {
-                let columns = node_meta.get_columns();
-                if !columns.is_empty() {
-                    is_adding_auxilia = true;
-                    params.columns.clear();
-                    params.columns.extend(
-                        columns
-                            .iter()
-                            .map(|tag| common_pb::NameOrId::from(tag.clone())),
-                    );
-                }
-            }
-            if plan_meta.is_partition() && !self.is_edge {
-                // Vertex expansion
-                // Move everything to Auxilia
-                auxilia.params = Some(params.clone());
-                auxilia.alias = self.alias.clone();
-                params.columns.clear();
-                params.predicate = None;
-                self.alias = None;
-            } else {
-                is_adding_auxilia = false;
-            }
-        } else {
-            if let Some(node_meta) = plan_meta.curr_node_meta() {
-                let columns = node_meta.get_columns();
-                if !columns.is_empty() {
-                    if !self.is_edge {
-                        // Vertex expansion
-                        // Move everything to Auxilia
-                        auxilia.params = Some(pb::QueryParams {
-                            table_names: vec![],
-                            columns: columns
-                                .iter()
-                                .map(|tag| common_pb::NameOrId::from(tag.clone()))
-                                .collect(),
-                            limit: None,
-                            predicate: None,
-                            requirements: vec![],
-                        });
-                        is_adding_auxilia = true;
-                    }
-=======
         if let Some(node_meta) = plan_meta.curr_node_meta() {
             let columns = node_meta.get_columns();
             if !columns.is_empty() {
@@ -222,12 +177,10 @@
                 if self.alias.is_some() {
                     auxilia.alias = self.alias.clone();
                     self.alias = None;
->>>>>>> b01dc4ea
                 }
                 is_adding_auxilia = true;
             }
         }
-
         simple_add_job_builder(
             builder,
             &pb::logical_plan::Operator::from(self.clone()),
@@ -406,7 +359,9 @@
                     let node_ref = curr_node_opt.as_ref().unwrap().borrow();
                     match (&prev_ref.opr.opr, &node_ref.opr.opr) {
                         (_, Some(Edge(edgexpd))) => {
-                            let key_pb = common_pb::NameOrIdKey { key: edgexpd.v_tag.clone() };
+                            let key_pb = common_pb::NameOrIdKey {
+                                key: edgexpd.base.as_ref().unwrap().v_tag.clone(),
+                            };
                             builder.repartition(key_pb.encode_to_vec());
                         }
                         _ => {}
