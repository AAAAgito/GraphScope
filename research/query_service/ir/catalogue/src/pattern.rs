--- conflicted
+++ resolved
@@ -26,7 +26,7 @@
     pub fn to_u8(&self) -> u8 {
         match self {
             Direction::Out => 0,
-            Direction::Incoming => 1,
+            Direction::In => 1,
         }
     }
 }
@@ -49,12 +49,7 @@
 
 /// Methods to access the fields of a PatternVertex
 impl PatternVertex {
-<<<<<<< HEAD
     pub fn get_id(&self) -> ID {
-=======
-    /// Getters
-    pub fn get_id(&self) -> i32 {
->>>>>>> 478e09fe
         self.id
     }
 
@@ -126,14 +121,9 @@
     }
 }
 
-<<<<<<< HEAD
 /// Methods to access the fields of a PatternEdge
 impl PatternEdge {
     pub fn get_id(&self) -> ID {
-=======
-    /// Getters
-    pub fn get_id(&self) -> i32 {
->>>>>>> 478e09fe
         self.id
     }
 
@@ -305,7 +295,6 @@
     }
 }
 
-<<<<<<< HEAD
 /// Methods to access the fields of a Pattern or get some info from Pattern
 impl Pattern {
     /// Get Edges References
@@ -318,6 +307,16 @@
         &self.vertices
     }
 
+    /// Get Edge Label Map Reference
+    pub fn get_edge_label_map(&self) -> &BTreeMap<i32, BTreeSet<i32>> {
+        &self.edge_label_map
+    }
+
+    /// Get Vertex Label Map Reference
+    pub fn get_vertex_label_map(&self) -> &BTreeMap<i32, BTreeSet<i32>> {
+        &self.vertex_label_map
+    }
+
     /// Get PatternEdge Reference from Edge ID
     pub fn get_edge_from_id(&self, edge_id: ID) -> Option<&PatternEdge> {
         self.edges.get(&edge_id)
@@ -328,51 +327,22 @@
         self.vertices.get(&vertex_id)
     }
 
+    pub fn get_edge_mut_from_id(&mut self, edge_id: i32) -> Option<&mut PatternEdge> {
+        self.edges.get_mut(&edge_id)
+    }
+
+    pub fn get_vertex_mut_from_id(&mut self, vertex_id: i32) -> Option<&mut PatternVertex> {
+        self.vertices.get_mut(&vertex_id)
+    }
+
+    /// Get Vertex Index from Vertex ID Reference
+    pub fn get_vertex_index(&self, v_id: ID) -> Index {
+        self.vertices.get(&v_id).unwrap().index
+    }
+
     /// [Public] Get the order of both start and end vertices of an edge
     pub fn get_edge_vertices_index(&self, edge_id: ID) -> Option<(Index, Index)> {
         if let Some(edge) = self.get_edge_from_id(edge_id) {
-=======
-impl Pattern {
-    /// ### Get the reference of Edges
-    pub fn get_edges(&self) -> &BTreeMap<i32, PatternEdge> {
-        &self.edges
-    }
-
-    /// ### Get Vertices Reference
-    pub fn get_vertices(&self) -> &BTreeMap<i32, PatternVertex> {
-        &self.vertices
-    }
-
-    /// ### Get Edge Label Map Reference
-    pub fn get_edge_label_map(&self) -> &BTreeMap<i32, BTreeSet<i32>> {
-        &self.edge_label_map
-    }
-
-    /// ### Get Vertex Label Map Reference
-    pub fn get_vertex_label_map(&self) -> &BTreeMap<i32, BTreeSet<i32>> {
-        &self.vertex_label_map
-    }
-
-    pub fn get_edge_from_id(&self, edge_id: i32) -> Option<&PatternEdge> {
-        self.edges.get(&edge_id)
-    }
-
-    pub fn get_vertex_from_id(&self, vertex_id: i32) -> Option<&PatternVertex> {
-        self.vertices.get(&vertex_id)
-    }
-
-    pub fn get_edge_mut_from_id(&mut self, edge_id: i32) -> Option<&mut PatternEdge> {
-        self.edges.get_mut(&edge_id)
-    }
-
-    pub fn get_vertex_mut_from_id(&mut self, vertex_id: i32) -> Option<&mut PatternVertex> {
-        self.vertices.get_mut(&vertex_id)
-    }
-
-    /// ### Get the order of both start and end vertices of an edge
-    pub fn get_edge_vertices_index(&self, edge_index: i32) -> Option<(i32, i32)> {
-        if let Some(edge) = self.get_edge_from_id(edge_index) {
->>>>>>> 478e09fe
             let start_v_index = self.get_vertex_index(edge.start_v_id);
             let end_v_index = self.get_vertex_index(edge.end_v_id);
             Some((start_v_index, end_v_index))
@@ -401,17 +371,8 @@
         self.vertex_label_map.len()
     }
 
-<<<<<<< HEAD
     /// Get the maximum edge label id of the current pattern
     pub fn get_max_edge_label(&self) -> Option<LabelID> {
-=======
-    /// ### Get Vertex Index from Vertex ID Reference
-    pub fn get_vertex_index(&self, v_id: i32) -> i32 {
-        self.vertices.get(&v_id).unwrap().index
-    }
-
-    pub fn get_max_edge_label(&self) -> Option<i32> {
->>>>>>> 478e09fe
         match self.edge_label_map.iter().last() {
             Some((max_label, _)) => Some(*max_label),
             None => None,
@@ -465,10 +426,6 @@
 /// Methods for Pattern Encoding and Decoding
 /// Include PatternVertex Reordering and PatternEdge Reordering
 impl Pattern {
-<<<<<<< HEAD
-    /// Get the Order of two PatternVertices of a Pattern
-    fn cmp_vertices(&self, v1_id: ID, v2_id: ID) -> Ordering {
-=======
     fn reorder_label_vertices(&mut self, _v_label: i32) {}
 
     pub fn reorder_vertices(&mut self) {
@@ -497,7 +454,6 @@
         if v1_id == v2_id {
             return Ordering::Equal;
         }
->>>>>>> 478e09fe
         let v1 = self.vertices.get(&v1_id).unwrap();
         let v2 = self.vertices.get(&v2_id).unwrap();
         match v1.label.cmp(&v2.label) {
@@ -543,7 +499,7 @@
                     v1_connected_edge_label,
                     v1_connected_edge_end_v_label,
                 )),
-                Direction::Incoming => v1_connected_in_edges_info_array.push((
+                Direction::In => v1_connected_in_edges_info_array.push((
                     *v1_connected_edge_id,
                     v1_connected_edge_label,
                     v1_connected_edge_end_v_label,
@@ -568,7 +524,7 @@
                     v2_connected_edge_label,
                     v2_connected_edge_end_v_label,
                 )),
-                Direction::Incoming => v2_connected_in_edges_info_array.push((
+                Direction::In => v2_connected_in_edges_info_array.push((
                     *v2_connected_edge_id,
                     v2_connected_edge_label,
                     v2_connected_edge_end_v_label,
@@ -617,10 +573,6 @@
         Ordering::Equal
     }
 
-<<<<<<< HEAD
-    /// Get the Order of two PatternEdges in a Pattern
-    fn cmp_edges(&self, e1_id: ID, e2_id: ID) -> Ordering {
-=======
     /// ### Compare two edges by id
     /// Considers only the edge label, start/end vertex label
     ///
@@ -659,7 +611,6 @@
         if e1_id == e2_id {
             return Ordering::Equal;
         }
->>>>>>> 478e09fe
         let e1 = self.edges.get(&e1_id).unwrap();
         let e2 = self.edges.get(&e2_id).unwrap();
         // Compare Edge Label
@@ -703,46 +654,8 @@
         // Return as equal if still cannot distinguish
         Ordering::Equal
     }
-
-    fn reorder_label_vertices(&mut self, _v_label: LabelID) {
-        // Todo
-    }
-
-    pub fn reorder_vertices(&mut self) {
-        let mut v_labels = Vec::with_capacity(self.vertex_label_map.len());
-        for (v_label, _) in &self.vertex_label_map {
-            v_labels.push(*v_label)
-        }
-        for v_label in v_labels {
-            self.reorder_label_vertices(v_label)
-        }
-    }
-
-    /// Get a vector of ordered edges's indexes of a Pattern
-    /// The comparison is based on the `cmp_edges` method above to get the Order
-    pub fn get_ordered_edges(&self) -> Vec<ID> {
-        let mut ordered_edges: Vec<ID> = self
-            .edges
-            .iter()
-            .map(|(edge_id, _)| *edge_id)
-            .collect();
-        ordered_edges.sort_by(|e1_id, e2_id| self.cmp_edges(*e1_id, *e2_id));
-        ordered_edges
-    }
 }
 
-<<<<<<< HEAD
-/// Methods for Index Ranking
-impl Pattern {
-    pub fn set_vertex_index(&mut self, id: ID, index: Index) {
-        if let Some(vertex) = self.vertices.get_mut(&id) {
-            vertex.index = index
-        }
-    }
-
-    /// Set Initial Vertex Index Based on Comparison of Labels and In/Out Degrees
-    pub fn set_initial_index(&mut self) {
-=======
 /// Methods of Index Ranking
 impl Pattern {
     pub fn index_ranking(&mut self) {
@@ -753,7 +666,6 @@
     /// ### Step-1: Set Initial Indices
     /// Set Initial Vertex Index Based on Comparison of Labels and In/Out Degrees
     fn set_initial_index(&mut self) {
->>>>>>> 478e09fe
         for (_, vertex_set) in self.vertex_label_map.iter() {
             let mut vertex_vec = Vec::with_capacity(vertex_set.len());
             for v_id in vertex_set.iter() {
@@ -789,11 +701,6 @@
         }
     }
 
-<<<<<<< HEAD
-    /// Get Vertex Index from Vertex ID Reference
-    pub fn get_vertex_index(&self, v_id: ID) -> Index {
-        self.vertices.get(&v_id).unwrap().index
-=======
     /// ### Step-2: Set Accurate Indices
     /// Set Accurate Indices According to the Initial Indices Set in Step-1
     fn set_accurate_index(&mut self) {
@@ -946,7 +853,6 @@
         }
         // Return Equal if Still Cannot Distinguish
         Ordering::Equal
->>>>>>> 478e09fe
     }
 }
 
@@ -1148,145 +1054,6 @@
     }
 }
 
-<<<<<<< HEAD
-=======
-/// Initialize a Pattern containing only one vertex from hte vertex's id and label
-impl From<(i32, i32)> for Pattern {
-    fn from((vertex_id, vertex_label): (i32, i32)) -> Pattern {
-        let vertex = PatternVertex {
-            id: vertex_id,
-            label: vertex_label,
-            index: 0,
-            connect_edges: BTreeMap::new(),
-            connect_vertices: BTreeMap::new(),
-            out_degree: 0,
-            in_degree: 0,
-        };
-        Pattern::from(vertex)
-    }
-}
-
-/// Initialze a Pattern from just a single Pattern Vertex
-impl From<PatternVertex> for Pattern {
-    fn from(vertex: PatternVertex) -> Pattern {
-        Pattern {
-            edges: BTreeMap::new(),
-            vertices: BTreeMap::from([(vertex.id, vertex.clone())]),
-            edge_label_map: BTreeMap::new(),
-            vertex_label_map: BTreeMap::from([(vertex.label, BTreeSet::from([vertex.id]))]),
-        }
-    }
-}
-
-// Initialize a Pattern from a vertor of Pattern Edges
-impl From<Vec<PatternEdge>> for Pattern {
-    fn from(edges: Vec<PatternEdge>) -> Pattern {
-        if edges.len() == 0 {
-            panic!(
-                "There should be at least one pattern edge to get a pattern. 
-                   To get a pattern with single vertex, it shoud call from Pattern Vertex"
-            )
-        }
-        let mut new_pattern = Pattern {
-            edges: BTreeMap::new(),
-            vertices: BTreeMap::new(),
-            edge_label_map: BTreeMap::new(),
-            vertex_label_map: BTreeMap::new(),
-        };
-        for edge in edges {
-            // Add the new Pattern Edge to the new Pattern
-            new_pattern.edges.insert(edge.id, edge);
-            let edge_set = new_pattern
-                .edge_label_map
-                .entry(edge.label)
-                .or_insert(BTreeSet::new());
-            edge_set.insert(edge.id);
-            // Add or update the start & end vertex to the new Pattern
-            match new_pattern.vertices.get_mut(&edge.start_v_id) {
-                // the start vertex existed, just update the connection info
-                Some(start_vertex) => {
-                    start_vertex
-                        .connect_edges
-                        .insert(edge.id, (edge.end_v_id, Direction::Out));
-                    let start_vertex_connect_vertices_vec = start_vertex
-                        .connect_vertices
-                        .entry(edge.end_v_id)
-                        .or_insert(Vec::new());
-                    start_vertex_connect_vertices_vec.push((edge.id, Direction::Out));
-                    start_vertex.out_degree += 1;
-                }
-                // the start vertex not existed, add to the new Pattern
-                None => {
-                    new_pattern.vertices.insert(
-                        edge.start_v_id,
-                        PatternVertex {
-                            id: edge.start_v_id,
-                            label: edge.start_v_label,
-                            index: 0,
-                            connect_edges: BTreeMap::from([(edge.id, (edge.end_v_id, Direction::Out))]),
-                            connect_vertices: BTreeMap::from([(
-                                edge.end_v_id,
-                                vec![(edge.id, Direction::Out)],
-                            )]),
-                            out_degree: 1,
-                            in_degree: 0,
-                        },
-                    );
-                    let vertex_set = new_pattern
-                        .vertex_label_map
-                        .entry(edge.start_v_label)
-                        .or_insert(BTreeSet::new());
-                    vertex_set.insert(edge.start_v_id);
-                }
-            }
-
-            // Add or update the end vertex to the new Pattern
-            match new_pattern.vertices.get_mut(&edge.end_v_id) {
-                // the end vertex existed, just update the connection info
-                Some(end_vertex) => {
-                    end_vertex
-                        .connect_edges
-                        .insert(edge.id, (edge.start_v_id, Direction::Incoming));
-                    let end_vertex_connect_vertices_vec = end_vertex
-                        .connect_vertices
-                        .entry(edge.start_v_id)
-                        .or_insert(Vec::new());
-                    end_vertex_connect_vertices_vec.push((edge.id, Direction::Incoming));
-                    end_vertex.in_degree += 1;
-                }
-                // the end vertex not existed, add the new Pattern
-                None => {
-                    new_pattern.vertices.insert(
-                        edge.end_v_id,
-                        PatternVertex {
-                            id: edge.end_v_id,
-                            label: edge.end_v_label,
-                            index: 0,
-                            connect_edges: BTreeMap::from([(
-                                edge.id,
-                                (edge.start_v_id, Direction::Incoming),
-                            )]),
-                            connect_vertices: BTreeMap::from([(
-                                edge.start_v_id,
-                                vec![(edge.id, Direction::Incoming)],
-                            )]),
-                            out_degree: 0,
-                            in_degree: 1,
-                        },
-                    );
-                    let vertex_set = new_pattern
-                        .vertex_label_map
-                        .entry(edge.end_v_label)
-                        .or_insert(BTreeSet::new());
-                    vertex_set.insert(edge.end_v_id);
-                }
-            }
-        }
-        new_pattern
-    }
-}
-
->>>>>>> 478e09fe
 #[cfg(test)]
 mod tests {
     use std::collections::{BTreeMap, HashMap};
