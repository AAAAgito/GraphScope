//
//! Copyright 2020 Alibaba Group Holding Limited.
//!
//! Licensed under the Apache License, Version 2.0 (the "License");
//! you may not use this file except in compliance with the License.
//! You may obtain a copy of the License at
//!
//! http://www.apache.org/licenses/LICENSE-2.0
//!
//! Unless required by applicable law or agreed to in writing, software
//! distributed under the License is distributed on an "AS IS" BASIS,
//! WITHOUT WARRANTIES OR CONDITIONS OF ANY KIND, either express or implied.
//! See the License for the specific language governing permissions and
//! limitations under the License.

<<<<<<< HEAD
use std::cmp::{Ordering, min, max};
use std::collections::{BTreeMap, BTreeSet, HashMap};
use crate::extend_step::{ExtendEdge, ExtendStep};
use crate::encoder::*;
use crate::codec::{Encode, Decode};
use crate::pattern_vertex::*;
use crate::pattern_edge::*;
use fast_math::{log2};

/// 边的方向：正向，反向或双向
#[derive(Debug, Clone, Copy, PartialEq, Eq)]
pub enum Direction {
    Out = 0,
    Incoming = 1,
    Bothway = 2,
}

impl Direction {
    pub fn to_u8(&self) -> u8 {
        match *self {
            Direction::Out => 0,
            Direction::Incoming => 1,
            Direction::Bothway => 2,
            _ => panic!("Error in Converting Direction Enum Type to U8")
        }
=======
use std::cmp::{max, Ordering};
use std::collections::{BTreeMap, BTreeSet, HashMap, VecDeque};

use fast_math::log2;

use super::codec::PatternEdgeEncodeUnit;
use super::extend_step::{ExtendEdge, ExtendStep};
use super::pattern_meta::PatternMeta;

#[derive(Debug, Clone, Copy, PartialEq, Eq, PartialOrd, Ord)]
pub enum Direction {
    Out = 0,
    Incoming,
}

#[derive(Debug, Clone)]
pub struct PatternVertex {
    id: i32,
    label: i32,
    index: i32,
    connect_edges: BTreeMap<i32, (i32, Direction)>,
    connect_vertices: BTreeMap<i32, Vec<(i32, Direction)>>,
    out_degree: usize,
    in_degree: usize,
}

impl PatternVertex {
    pub fn get_id(&self) -> i32 {
        self.id
    }

    pub fn get_label(&self) -> i32 {
        self.label
    }

    pub fn get_index(&self) -> i32 {
        self.index
    }

    pub fn get_out_degree(&self) -> usize {
        self.out_degree
    }

    pub fn get_in_degree(&self) -> usize {
        self.in_degree
    }

    pub fn get_connect_num(&self) -> usize {
        self.connect_edges.len()
    }

    pub fn get_connect_vertex_by_edge_id(&self, edge_id: i32) -> Option<(i32, Direction)> {
        match self.connect_edges.get(&edge_id) {
            Some(connect_vertex) => Some(*connect_vertex),
            None => None,
        }
    }

    pub fn get_connect_edges_by_vertex_id(&self, vertex_id: i32) -> Vec<(i32, Direction)> {
        match self.connect_vertices.get(&vertex_id) {
            Some(connect_edges) => connect_edges.clone(),
            None => Vec::new(),
        }
    }
}

#[derive(Debug, Clone, Copy)]
pub struct PatternEdge {
    id: i32,
    label: i32,
    start_v_id: i32,
    end_v_id: i32,
    start_v_label: i32,
    end_v_label: i32,
}

/// Methods to access the fields of a PatternEdge
impl PatternEdge {
    pub fn new(
        id: i32, label: i32, start_v_id: i32, end_v_id: i32, start_v_label: i32, end_v_label: i32,
    ) -> PatternEdge {
        PatternEdge { id, label, start_v_id, end_v_id, start_v_label, end_v_label }
    }

    pub fn get_id(&self) -> i32 {
        self.id
    }

    pub fn get_label(&self) -> i32 {
        self.label
    }

    pub fn get_start_vertex_id(&self) -> i32 {
        self.start_v_id
    }

    pub fn get_end_vertex_id(&self) -> i32 {
        self.end_v_id
    }

    pub fn get_start_vertex_label(&self) -> i32 {
        self.start_v_label
    }

    pub fn get_end_vertex_label(&self) -> i32 {
        self.end_v_label
>>>>>>> eafa4392
    }
}

/// Pattern的全部信息，包含所有的点，边信息
/// 
/// edge_label_map: 拥有相同label的边的id集合
/// 
/// vertex_label_map: 拥有相同label的点的id集合
#[derive(Debug, Clone)]
pub struct Pattern {
<<<<<<< HEAD
    edges: BTreeMap<u64, PatternEdge>,
    vertices: BTreeMap<u64, PatternVertex>,
    edge_label_map: HashMap<u64, BTreeSet<u64>>,
    vertex_label_map: HashMap<u64, BTreeSet<u64>>,
}

/// Other Functions
impl Pattern {
    pub fn to_encode_unit_by_edge_id(&self, edge_id: u64) -> EncodeUnit {
        let edge = self.get_edge_from_id(edge_id);
        let (start_v_label, end_v_label) = edge.get_edge_vertices_label();
        let (start_v_index, end_v_index) = self.get_edge_vertices_order(edge_id);

        EncodeUnit::new(
            edge.get_edge_label(),
            start_v_label,
            end_v_label,
            Direction::Out,
            start_v_index,
            end_v_index,
        )
    }

    pub fn cmp_edges(&self, e1: &PatternEdge, e2: &PatternEdge) -> Ordering {
        match e1.cmp(e2) {
=======
    edges: BTreeMap<i32, PatternEdge>,
    vertices: BTreeMap<i32, PatternVertex>,
    edge_label_map: HashMap<i32, BTreeSet<i32>>,
    vertex_label_map: HashMap<i32, BTreeSet<i32>>,
}

/// Public Functions of Pattern
impl Pattern {
    /// ### Get Edges References
    pub fn get_edges(&self) -> &BTreeMap<i32, PatternEdge> {
        &self.edges
    }

    /// ### Get Vertices References
    pub fn get_vertices(&self) -> &BTreeMap<i32, PatternVertex> {
        &self.vertices
    }

    /// ### Get PatternEdge Reference from Edge ID
    pub fn get_edge_from_id(&self, edge_id: i32) -> &PatternEdge {
        self.edges.get(&edge_id).unwrap()
    }

    /// ### Get PatternVertex Reference from Vertex ID
    pub fn get_vertex_from_id(&self, vertex_id: i32) -> &PatternVertex {
        self.vertices.get(&vertex_id).unwrap()
    }

    /// ### [Public] Get the order of both start and end vertices of an edge
    pub fn get_edge_vertices_order(&self, edge_index: i32) -> (i32, i32) {
        let edge = self.get_edge_from_id(edge_index);
        let start_v_order = self.get_vertex_index(&edge.start_v_id);
        let end_v_order = self.get_vertex_index(&edge.end_v_id);
        (start_v_order, end_v_order)
    }

    /// ### Get the total number of edges in the pattern
    pub fn get_edge_num(&self) -> usize {
        self.edges.len()
    }

    /// ### Get the total number of vertices in the pattern
    pub fn get_vertex_num(&self) -> usize {
        self.vertices.len()
    }

    /// ### Get the total number of edge labels in the pattern
    pub fn get_edge_label_num(&self) -> usize {
        self.edge_label_map.len()
    }

    /// ### Compute at least how many bits are needed to represent edge labels
    /// At least 1 bit
    pub fn get_min_edge_label_bit_num(&self) -> u8 {
        max(1, log2(self.get_edge_num() as f32).ceil() as u8)
    }

    /// ### Get the total number of vertex labels in the pattern
    pub fn get_vertex_label_num(&self) -> usize {
        self.vertex_label_map.len()
    }

    /// ### Compute at least how many bits are needed to represent vertex labels
    /// At least 1 bit
    pub fn get_min_vertex_label_bit_num(&self) -> u8 {
        max(1, log2(self.get_vertex_num() as f32).ceil() as u8)
    }

    /// ### Compute at least how many bits are needed to represent vertices with the same label
    /// At least 1 bit
    pub fn get_min_vertex_index_bit_num(&self) -> u8 {
        // iterate through the hashmap and compute how many vertices have the same label in one set
        let mut min_index_bit_num: u8 = 1;
        for (_, value) in self.vertex_label_map.iter() {
            let same_label_vertex_num = value.len() as u64;
            let index_bit_num: u8 = log2(same_label_vertex_num as f32).ceil() as u8;
            if index_bit_num > min_index_bit_num {
                min_index_bit_num = index_bit_num;
            }
        }
        min_index_bit_num
    }
}

/// Methods for Pattern Encoding and Decoding
/// Include PatternVertex reordering and PatternEdge Reordering
impl Pattern {
    fn reorder_label_vertices(&mut self, _v_label: i32) {}

    pub fn reorder_vertices(&mut self) {
        let mut v_labels = Vec::with_capacity(self.vertex_label_map.len());
        for (v_label, _) in &self.vertex_label_map {
            v_labels.push(*v_label)
        }
        for v_label in v_labels {
            self.reorder_label_vertices(v_label)
        }
    }

    /// Get the Order of two PatternVertices of a Pattern
    fn cmp_vertices(&self, v1_id: i32, v2_id: i32) -> Ordering {
        let v1 = self.vertices.get(&v1_id).unwrap();
        let v2 = self.vertices.get(&v2_id).unwrap();
        match v1.label.cmp(&v2.label) {
            Ordering::Less => return Ordering::Less,
            Ordering::Greater => return Ordering::Greater,
            _ => (),
        }
        // Compare Vertex Out Degree
        match v1.out_degree.cmp(&v2.out_degree) {
            Ordering::Less => return Ordering::Less,
            Ordering::Greater => return Ordering::Greater,
            _ => (),
        }
        // Compare Vertex In Degree
        match v1.in_degree.cmp(&v2.in_degree) {
            Ordering::Less => return Ordering::Less,
            Ordering::Greater => return Ordering::Greater,
            _ => (),
        }

        // The number of connected edges must be equal as In/Out Degrees are equal
        let v1_connected_edges_iter = v1.connect_edges.iter();
        let mut v2_connected_edges_iter = v2.connect_edges.iter();
        for (v1_connected_edge_id, (v1_connected_edge_end_v_id, v1_connected_edge_dir)) in
            v1_connected_edges_iter
        {
            match v2_connected_edges_iter.next() {
                Some(edge_info) => {
                    let (v2_connected_edge_id, (v2_connected_edge_end_v_id, v2_connected_edge_dir)) =
                        edge_info;
                    match v1_connected_edge_id.cmp(v2_connected_edge_id) {
                        Ordering::Less => return Ordering::Less,
                        Ordering::Greater => return Ordering::Greater,
                        _ => (),
                    }
                    match v1_connected_edge_end_v_id.cmp(v2_connected_edge_end_v_id) {
                        Ordering::Less => return Ordering::Less,
                        Ordering::Greater => return Ordering::Greater,
                        _ => (),
                    }
                    match v1_connected_edge_dir.cmp(&v2_connected_edge_dir) {
                        Ordering::Less => return Ordering::Less,
                        Ordering::Greater => return Ordering::Greater,
                        _ => (),
                    }
                }
                None => break,
            }
        }
        Ordering::Equal
    }

    /// Get the Order of two PatternEdges of a Pattern
    /// The comparison logics are:
    /// if e1's label is less than e2's, then e1 < e2, vice versa,
    /// else if equal, move to next comparison step:
    /// if e1's start vertex label is less than e2's then e1 < e2, vice versa,
    /// else if equal, move to next comparison step:
    /// if e1's end vertex label is less than e2's ,then e1 < e2, vice versa,
    /// else if equal, move to next comparison step:
    /// if e1's start vertex's id is less than e2's then e1 < e2, vice versa,
    /// else if equal, move to next comparison step:
    /// if e1's end vertex's id is less than e2's ,then e1 < e2, vice versa,
    /// else if equal, move to next comparison step:
    fn cmp_edges(&self, e1_id: i32, e2_id: i32) -> Ordering {
        let e1 = self.edges.get(&e1_id).unwrap();
        let e2 = self.edges.get(&e2_id).unwrap();
        match e1.label.cmp(&e2.label) {
>>>>>>> eafa4392
            Ordering::Less => return Ordering::Less,
            Ordering::Greater => return Ordering::Greater,
            _ => ()
        }

        // Get orders for starting vertex
        let (e1_start_v_order, e1_end_v_order) = self.get_edge_vertices_order(e1.get_edge_id());
        let (e2_start_v_order, e2_end_v_order) = self.get_edge_vertices_order(e2.get_edge_id());
        // Compare the order of the starting vertex
        match e1_start_v_order.cmp(&e2_start_v_order) {
            Ordering::Less => return Ordering::Less,
            Ordering::Greater => return Ordering::Greater,
            _ => (),
        }
        // Compare the order of ending vertex
        match e1_end_v_order.cmp(&e2_end_v_order) {
            Ordering::Less => return Ordering::Less,
            Ordering::Greater => return Ordering::Greater,
            _ => (),
        }

        // Return as equal if still cannot distinguish
        Ordering::Equal
    }
}

/// Index Ranking
impl Pattern {
    fn reorder_label_vertices(&mut self, v_label: u64) {
        // To Be Completed
    }

    fn reorder_vertices(&mut self) {
        let mut v_labels = Vec::with_capacity(self.vertex_label_map.len());
        for (v_label, _) in &self.vertex_label_map {
            v_labels.push(*v_label)
        }
        for v_label in v_labels {
            self.reorder_label_vertices(v_label)
        }
    }

    /// ### Set Initial Vertex Index Based on Comparison of Labels and In/Out Degrees
<<<<<<< HEAD
    fn set_initial_index(&mut self) {
        for (_, vertex_set) in self.vertex_label_map.iter() {
            let mut vertex_vec = Vec::<u64>::with_capacity(vertex_set.len());
=======
    pub fn set_initial_index(&mut self) {
        for (_, vertex_set) in self.vertex_label_map.iter() {
            let mut vertex_vec = Vec::with_capacity(vertex_set.len());
>>>>>>> eafa4392
            let mut vertex_set_iter = vertex_set.iter();
            loop {
                match vertex_set_iter.next() {
                    Some(v_id) => {
                        vertex_vec.push(*v_id);
                        println!("v_id: {}", v_id);
<<<<<<< HEAD
                    },
                    None => break
=======
                    }
                    None => break,
>>>>>>> eafa4392
                }
            }

            // vertex_vec.sort_by(|v1_id, v2_id| self.cmp_vertices(*v1_id, *v2_id));
<<<<<<< HEAD
            vertex_vec.sort_by(|v1_id, v2_id| self.get_vertex_from_id(*v1_id).cmp(self.get_vertex_from_id(*v2_id)));
            let mut vertex_index = 0;
            for v_id in vertex_vec.iter() {
                let vertex = self.vertices.get_mut(v_id).unwrap();
                vertex.set_vertex_index(vertex_index);
=======
            vertex_vec.sort_by(|v1_id, v2_id| self.cmp_vertices(*v1_id, *v2_id));
            let mut vertex_index = 0;
            for v_id in vertex_vec.iter() {
                let vertex = self.vertices.get_mut(v_id).unwrap();
                vertex.index = vertex_index;
>>>>>>> eafa4392
                vertex_index += 1;
            }
        }
    }

<<<<<<< HEAD
    /// ### Get a vector of ordered edges's indexes of a Pattern
=======
>>>>>>> eafa4392
    /// Get a vector of ordered edges's indexes of a Pattern
    /// The comparison is based on the `cmp_edges` method above to get the Order
    pub fn get_ordered_edges(&self) -> Vec<i32> {
        let mut ordered_edges = Vec::new();
        for (&edge, _) in &self.edges {
            ordered_edges.push(edge);
        }
        ordered_edges.sort_by(|e1_id, e2_id| self.cmp_edges(self.get_edge_from_id(*e1_id), self.get_edge_from_id(*e2_id)));
        ordered_edges
    }

<<<<<<< HEAD
    /// ### Get Vertex Order from Vertex Index Reference
    fn get_vertex_index(&self, vertex_index: &u64) -> u64 {
        let order = self
			.vertices
			.get(vertex_index)
			.unwrap()
			.index;
        order
    }
}

/// Public Functions of Pattern
impl Pattern {
    /// ### Get Edges References
    pub fn get_edges(&self) -> &BTreeMap<u64, PatternEdge> {
        &self.edges
    }

    /// ### Get Vertices References
    pub fn get_vertices(&self) -> &BTreeMap<u64, PatternVertex> {
        &self.vertices
    }

    /// ### Get PatternEdge Reference from Edge ID
    pub fn get_edge_from_id(&self, edge_id: u64) -> &PatternEdge {
        self.edges.get(&edge_id).unwrap()
    }

    /// ### Get PatternVertex Reference from Vertex ID
    pub fn get_vertex_from_id(&self, vertex_id: u64) -> &PatternVertex {
        self.vertices.get(&vertex_id).unwrap()
    }

    /// ### [Public] Get the order of both start and end vertices of an edge
    pub fn get_edge_vertices_order(&self, edge_index: u64) -> (u64, u64) {
        let edge = self.get_edge_from_id(edge_index);
        let start_v_order = self.get_vertex_index(&edge.start_v_id);
        let end_v_order = self.get_vertex_index(&edge.end_v_id);
        (start_v_order, end_v_order)
    }

    /// ### Get the total number of edges in the pattern
    pub fn get_edge_num(&self) -> u64 {
        self.edges.len() as u64
    }

    /// ### Get the total number of vertices in the pattern
    pub fn get_vertex_num(&self) -> u64 {
        println!("Vertex Num: {}", self.vertices.len());
        self.vertices.len() as u64
    }

    /// ### Get the total number of edge labels in the pattern
    pub fn get_edge_label_num(&self) -> u64 {
        self.edge_label_map.len() as u64
    }

    /// ### Compute at least how many bits are needed to represent edge labels
    /// At least 1 bit
    pub fn get_min_edge_label_bit_num(&self) -> u8 {
        max(1, log2(self.get_edge_num() as f32).ceil() as u8)
    }

    /// ### Get the total number of vertex labels in the pattern
    pub fn get_vertex_label_num(&self) -> u64 {
        self.vertex_label_map.len() as u64
    }

    /// ### Compute at least how many bits are needed to represent vertex labels
    /// At least 1 bit
    pub fn get_min_vertex_label_bit_num(&self) -> u8 {
        max(1, log2(self.get_vertex_num() as f32).ceil() as u8)
    }

    /// ### Compute at least how many bits are needed to represent vertices with the same label
    /// At least 1 bit
    pub fn get_min_vertex_index_bit_num(&self) -> u8 {
        // iterate through the hashmap and compute how many vertices have the same label in one set
        let mut min_index_bit_num: u8 = 1;
        for (_, value) in self.vertex_label_map.iter() {
            let same_label_vertex_num = value.len() as u64;
            let index_bit_num: u8 = log2(same_label_vertex_num as f32).ceil() as u8;
            if index_bit_num > min_index_bit_num {
                min_index_bit_num = index_bit_num;
            }
        }

        println!("Min Index Bit Num: {}", min_index_bit_num);
        min_index_bit_num
=======
    /// ### Get Vertex Index from Vertex ID Reference
    fn get_vertex_index(&self, v_id: &i32) -> i32 {
        self.vertices.get(v_id).unwrap().index
    }

    pub fn get_edge_encode_unit_by_id(&self, edge_id: i32) -> PatternEdgeEncodeUnit {
        let edge = self.get_edge_from_id(edge_id);
        let start_v_label = edge.start_v_label;
        let end_v_label = edge.end_v_label;
        let (start_v_index, end_v_index) = self.get_edge_vertices_order(edge_id);

        PatternEdgeEncodeUnit::new(
            edge.label,
            start_v_label,
            end_v_label,
            Direction::Out,
            start_v_index,
            end_v_index,
        )
>>>>>>> eafa4392
    }
}

/// Methods for Pattern Extension
impl Pattern {
    /// Get all the vertices(id) with the same vertex label and vertex index
    /// These vertices are equivalent in the Pattern
    fn get_equivalent_vertices(&self, v_label: i32, v_index: i32) -> Vec<i32> {
        let mut equivalent_vertices = Vec::new();
        if let Some(vs_with_same_label) = self.vertex_label_map.get(&v_label) {
            for v_id in vs_with_same_label {
                if let Some(vertex) = self.vertices.get(v_id) {
                    if vertex.index == v_index {
                        equivalent_vertices.push(*v_id);
                    }
                }
            }
        }
        equivalent_vertices
    }

    /// Get the legal id for the future incoming vertex
    fn get_next_pattern_vertex_id(&self) -> i32 {
        let mut new_vertex_id = self.vertices.len() as i32;
        while self.vertices.contains_key(&new_vertex_id) {
            new_vertex_id += 1;
        }
        new_vertex_id
    }

    /// Get the legal id for the future incoming vertex
    fn get_next_pattern_edge_id(&self) -> i32 {
        let mut new_edge_id = self.edges.len() as i32;
        while self.edges.contains_key(&new_edge_id) {
            new_edge_id += 1;
        }
        new_edge_id
    }

    /// Extend the current Pattern to a new Pattern with the given ExtendStep
    /// If the ExtendStep is not matched with the current Pattern, the function will return None
    /// Else, it will return the new Pattern after the extension
    pub fn extend(&self, extend_step: ExtendStep) -> Option<Pattern> {
        let mut new_pattern = self.clone();
        let target_v_label = extend_step.get_target_v_label();
        let mut new_pattern_vertex = PatternVertex {
            id: new_pattern.get_next_pattern_vertex_id(),
            label: target_v_label,
            index: 0,
            connect_edges: BTreeMap::new(),
            connect_vertices: BTreeMap::new(),
            out_degree: 0,
            in_degree: 0,
        };
        for ((v_label, v_index), extend_edges) in extend_step.get_extend_edges() {
            // Get all the vertices which can be used to extend with these extend edges
            let vertices_can_use = self.get_equivalent_vertices(*v_label, *v_index);
            // There's no enough vertices to extend, just return None
            if vertices_can_use.len() < extend_edges.len() {
                return None;
            }
            // Connect each vertex can be use to each extend edge
            for i in 0..extend_edges.len() {
                match extend_edges[i].get_direction() {
                    // Case that the extend edge's direciton is Out
                    Direction::Out => {
                        // new pattern edge info
                        let new_pattern_edge = PatternEdge {
                            id: new_pattern.get_next_pattern_edge_id(),
                            label: extend_edges[i].get_edge_label(),
                            start_v_id: vertices_can_use[i],
                            end_v_id: new_pattern_vertex.id,
                            start_v_label: self
                                .vertices
                                .get(&vertices_can_use[i])
                                .unwrap()
                                .label,
                            end_v_label: new_pattern_vertex.label,
                        };
                        // update newly extended pattern vertex's connection info
                        new_pattern_vertex
                            .connect_edges
                            .insert(new_pattern_edge.id, (vertices_can_use[i], Direction::Incoming));
                        new_pattern_vertex
                            .connect_vertices
                            .insert(vertices_can_use[i], vec![(new_pattern_edge.id, Direction::Out)]);
                        new_pattern_vertex.in_degree += 1;
                        // Add the new pattern edge info to the new Pattern
                        new_pattern
                            .edge_label_map
                            .entry(new_pattern_edge.label)
                            .or_insert(BTreeSet::new())
                            .insert(new_pattern_edge.id);
                        new_pattern
                            .edges
                            .insert(new_pattern_edge.id, new_pattern_edge);
                    }
                    // Case that the extend edge's direction is Incoming
                    Direction::Incoming => {
                        let new_pattern_edge = PatternEdge {
                            id: new_pattern.get_next_pattern_edge_id(),
                            label: extend_edges[i].get_edge_label(),
                            start_v_id: new_pattern_vertex.id,
                            end_v_id: vertices_can_use[i],
                            start_v_label: new_pattern_vertex.label,
                            end_v_label: self
                                .vertices
                                .get(&vertices_can_use[i])
                                .unwrap()
                                .label,
                        };
                        new_pattern_vertex
                            .connect_edges
                            .insert(new_pattern_edge.id, (vertices_can_use[i], Direction::Out));
                        new_pattern_vertex
                            .connect_vertices
                            .insert(vertices_can_use[i], vec![(new_pattern_edge.id, Direction::Incoming)]);
                        new_pattern_vertex.out_degree += 1;
                        new_pattern
                            .edge_label_map
                            .entry(new_pattern_edge.label)
                            .or_insert(BTreeSet::new())
                            .insert(new_pattern_edge.id);
                        new_pattern
                            .edges
                            .insert(new_pattern_edge.id, new_pattern_edge);
                    }
                    Direction::Bothway => {
                        // To Be Completed
                    }
                    _ => {
                        panic!("Error in extend step: invalid Direction Enum Value");
                    }
                }
            }
        }
        
        // Add the newly extended pattern vertex to the new pattern
        new_pattern
            .vertex_label_map
            .entry(new_pattern_vertex.label)
            .or_insert(BTreeSet::new())
            .insert(new_pattern_vertex.id);
        new_pattern
            .vertices
            .insert(new_pattern_vertex.id, new_pattern_vertex);
        new_pattern.reorder_label_vertices(target_v_label);
        Some(new_pattern)
    }

    pub fn get_extend_steps(&self, pattern_meta: &PatternMeta) -> Vec<ExtendStep> {
        let mut extend_steps = Vec::new();
        let target_vertices = pattern_meta.get_all_vertex_ids();
        for target_v_label in target_vertices {
            let mut extend_edgess = Vec::new();
            let mut extend_edges_with_src_id = Vec::new();
            for (_, src_vertex) in &self.vertices {
                let connect_edges =
                    pattern_meta.get_edges_between_vertices(src_vertex.label, target_v_label);
                for connect_edge in connect_edges {
                    let extend_edge =
                        ExtendEdge::new(src_vertex.label, src_vertex.index, connect_edge.0, connect_edge.1);
                    extend_edges_with_src_id.push((extend_edge, src_vertex.id));
                }
            }
            let mut queue = VecDeque::new();
            for (i, extend_edge) in extend_edges_with_src_id.iter().enumerate() {
                queue.push_back((vec![extend_edge.clone()], i + 1));
            }
            while queue.len() > 0 {
                let (extend_edges_combinations, max_index) = queue.pop_front().unwrap();
                let mut extend_edges = Vec::with_capacity(extend_edges_combinations.len());
                for (extend_edge, _) in &extend_edges_combinations {
                    extend_edges.push(*extend_edge);
                }
                extend_edgess.push(extend_edges);
                'outer: for i in max_index..extend_edges_with_src_id.len() {
                    for (_, src_id) in &extend_edges_combinations {
                        if *src_id == extend_edges_with_src_id[i].1 {
                            continue 'outer;
                        }
                    }
                    let mut new_extend_edges_combinations = extend_edges_combinations.clone();
                    new_extend_edges_combinations.push(extend_edges_with_src_id[i]);
                    queue.push_back((new_extend_edges_combinations, i + 1));
                }
            }
            for extend_edges in extend_edgess {
                let extend_step = ExtendStep::from((target_v_label, extend_edges));
                extend_steps.push(extend_step);
            }
        }
        extend_steps
    }
}

/// Initialize a Pattern containing only one vertex from hte vertex's id and label
impl From<(i32, i32)> for Pattern {
    fn from((vertex_id, vertex_label): (i32, i32)) -> Pattern {
        let vertex = PatternVertex {
            id: vertex_id,
            label: vertex_label,
            index: 0,
            connect_edges: BTreeMap::new(),
            connect_vertices: BTreeMap::new(),
            out_degree: 0,
            in_degree: 0,
        };
        Pattern::from(vertex)
    }
}

/// Initialze a Pattern from just a single Pattern Vertex
impl From<PatternVertex> for Pattern {
    fn from(vertex: PatternVertex) -> Pattern {
        Pattern {
            edges: BTreeMap::new(),
            vertices: BTreeMap::from([(vertex.id, vertex.clone())]),
            edge_label_map: HashMap::new(),
            vertex_label_map: HashMap::from([(vertex.label, BTreeSet::from([vertex.id]))]),
        }
    }
}

// Initialize a Pattern from a vertor of Pattern Edges
impl From<Vec<PatternEdge>> for Pattern {
    fn from(edges: Vec<PatternEdge>) -> Pattern {
        if edges.len() == 0 {
            panic!(
                "There should be at least one pattern edge to get a pattern. 
                   To get a pattern with single vertex, it shoud call from Pattern Vertex"
            )
        }
        let mut new_pattern = Pattern {
            edges: BTreeMap::new(),
            vertices: BTreeMap::new(),
            edge_label_map: HashMap::new(),
            vertex_label_map: HashMap::new(),
        };
        for edge in edges {
            // Add the new Pattern Edge to the new Pattern
            new_pattern.edges.insert(edge.id, edge);
            let edge_set = new_pattern
                .edge_label_map
                .entry(edge.label)
                .or_insert(BTreeSet::new());
            edge_set.insert(edge.id);
            // Add or update the start & end vertex to the new Pattern
            match new_pattern
                .vertices
                .get_mut(&edge.start_v_id)
            {
                // the start vertex existed, just update the connection info
                Some(start_vertex) => {
                    start_vertex
                        .connect_edges
                        .insert(edge.id, (edge.end_v_id, Direction::Out));
                    let start_vertex_connect_vertices_vec = start_vertex
                        .connect_vertices
                        .entry(edge.end_v_id)
                        .or_insert(Vec::new());
                    start_vertex_connect_vertices_vec.push((edge.id, Direction::Out));
                    start_vertex.out_degree += 1;
                }
                // the start vertex not existed, add to the new Pattern
                None => {
                    new_pattern.vertices.insert(
                        edge.start_v_id,
                        PatternVertex {
                            id: edge.start_v_id,
                            label: edge.start_v_label,
                            index: 0,
                            connect_edges: BTreeMap::from([(edge.id, (edge.end_v_id, Direction::Out))]),
                            connect_vertices: BTreeMap::from([(
                                edge.end_v_id,
                                vec![(edge.id, Direction::Out)],
                            )]),
                            out_degree: 1,
                            in_degree: 0,
                        },
                    );
                    let vertex_set = new_pattern
                        .vertex_label_map
                        .entry(edge.start_v_label)
                        .or_insert(BTreeSet::new());
                    vertex_set.insert(edge.start_v_id);
                }
            }

            // Add or update the end vertex to the new Pattern
            match new_pattern
                .vertices
                .get_mut(&edge.end_v_id)
            {
                // the end vertex existed, just update the connection info
                Some(end_vertex) => {
                    end_vertex
                        .connect_edges
                        .insert(edge.id, (edge.start_v_id, Direction::Incoming));
                    let end_vertex_connect_vertices_vec = end_vertex
                        .connect_vertices
                        .entry(edge.start_v_id)
                        .or_insert(Vec::new());
                    end_vertex_connect_vertices_vec.push((edge.id, Direction::Incoming));
                    end_vertex.in_degree += 1;
                }
                // the end vertex not existed, add the new Pattern
                None => {
                    new_pattern.vertices.insert(
                        edge.end_v_id,
                        PatternVertex {
                            id: edge.end_v_id,
                            label: edge.end_v_label,
                            index: 0,
                            connect_edges: BTreeMap::from([(
                                edge.id,
                                (edge.start_v_id, Direction::Incoming),
                            )]),
                            connect_vertices: BTreeMap::from([(
                                edge.start_v_id,
                                vec![(edge.id, Direction::Incoming)],
                            )]),
                            out_degree: 0,
                            in_degree: 1,
                        },
                    );
                    let vertex_set = new_pattern
                        .vertex_label_map
                        .entry(edge.end_v_label)
                        .or_insert(BTreeSet::new());
                    vertex_set.insert(edge.end_v_id);
                }
            }
        }

        new_pattern
    }
}

#[cfg(test)]
mod tests {
<<<<<<< HEAD
  use super::*;

  fn build_pattern_case1() -> Pattern {
      let pattern_edge1 =
          PatternEdge { id: 0, label: 0, start_v_id: 0, end_v_id: 1, start_v_label: 0, end_v_label: 0 };
      let pattern_edge2 =
          PatternEdge { id: 1, label: 0, start_v_id: 1, end_v_id: 0, start_v_label: 0, end_v_label: 0 };
      let pattern_vec = vec![pattern_edge1, pattern_edge2];
      Pattern::from(pattern_vec)
  }

  fn build_pattern_case2() -> Pattern {
      let pattern_edge1 =
          PatternEdge { id: 0, label: 0, start_v_id: 0, end_v_id: 1, start_v_label: 0, end_v_label: 0 };
      let pattern_edge2 =
          PatternEdge { id: 1, label: 0, start_v_id: 1, end_v_id: 0, start_v_label: 0, end_v_label: 0 };
      let pattern_edge3 =
          PatternEdge { id: 2, label: 1, start_v_id: 0, end_v_id: 2, start_v_label: 0, end_v_label: 1 };
      let pattern_edge4 =
          PatternEdge { id: 3, label: 1, start_v_id: 1, end_v_id: 2, start_v_label: 0, end_v_label: 1 };
      let pattern_vec = vec![pattern_edge1, pattern_edge2, pattern_edge3, pattern_edge4];
      Pattern::from(pattern_vec)
  }

  fn build_extend_step_case1() -> ExtendStep {
      let extend_edge1 =
          ExtendEdge { start_v_label: 0, start_v_index: 0, edge_label: 1, dir: Direction::Out };
      let extend_edge2 = extend_edge1.clone();
      ExtendStep::from((1, vec![extend_edge1, extend_edge2]))
  }

  #[test]
  fn test_pattern_case1_structure() {
      let pattern_case1 = build_pattern_case1();
      let edges_num = pattern_case1.edges.len();
      assert_eq!(edges_num, 2);
      let vertices_num = pattern_case1.vertices.len();
      assert_eq!(vertices_num, 2);
      let edges_with_label_0 = pattern_case1.edge_label_map.get(&0).unwrap();
      assert_eq!(edges_with_label_0.len(), 2);
      let mut edges_with_label_0_iter = edges_with_label_0.iter();
      assert_eq!(*edges_with_label_0_iter.next().unwrap(), 0);
      assert_eq!(*edges_with_label_0_iter.next().unwrap(), 1);
      let vertices_with_label_0 = pattern_case1.vertex_label_map.get(&0).unwrap();
      assert_eq!(vertices_with_label_0.len(), 2);
      let mut vertices_with_label_0_iter = vertices_with_label_0.iter();
      assert_eq!(*vertices_with_label_0_iter.next().unwrap(), 0);
      assert_eq!(*vertices_with_label_0_iter.next().unwrap(), 1);
      let edge_0 = pattern_case1.edges.get(&0).unwrap();
      assert_eq!(edge_0.id, 0);
      assert_eq!(edge_0.label, 0);
      assert_eq!(edge_0.start_v_id, 0);
      assert_eq!(edge_0.end_v_id, 1);
      assert_eq!(edge_0.start_v_label, 0);
      assert_eq!(edge_0.end_v_label, 0);
      let edge_1 = pattern_case1.edges.get(&1).unwrap();
      assert_eq!(edge_1.id, 1);
      assert_eq!(edge_1.label, 0);
      assert_eq!(edge_1.start_v_id, 1);
      assert_eq!(edge_1.end_v_id, 0);
      assert_eq!(edge_1.start_v_label, 0);
      assert_eq!(edge_1.end_v_label, 0);
      let vertex_0 = pattern_case1.vertices.get(&0).unwrap();
      assert_eq!(vertex_0.id, 0);
      assert_eq!(vertex_0.label, 0);
      assert_eq!(vertex_0.connect_edges.len(), 2);
      let mut vertex_0_connect_edges_iter = vertex_0.connect_edges.iter();
      let (v0_e0, (v0_v0, v0_d0)) = vertex_0_connect_edges_iter.next().unwrap();
      assert_eq!(*v0_e0, 0);
      assert_eq!(*v0_v0, 1);
      assert_eq!(*v0_d0, Direction::Out);
      let (v0_e1, (v0_v1, v0_d1)) = vertex_0_connect_edges_iter.next().unwrap();
      assert_eq!(*v0_e1, 1);
      assert_eq!(*v0_v1, 1);
      assert_eq!(*v0_d1, Direction::Incoming);
      assert_eq!(vertex_0.connect_vertices.len(), 1);
      let v0_v1_connected_edges = vertex_0.connect_vertices.get(&1).unwrap();
      assert_eq!(v0_v1_connected_edges.len(), 2);
      let mut v0_v1_connected_edges_iter = v0_v1_connected_edges.iter();
      assert_eq!(*v0_v1_connected_edges_iter.next().unwrap(), (0, Direction::Out));
      assert_eq!(*v0_v1_connected_edges_iter.next().unwrap(), (1, Direction::Incoming));
      let vertex_1 = pattern_case1.vertices.get(&1).unwrap();
      assert_eq!(vertex_1.id, 1);
      assert_eq!(vertex_1.label, 0);
      assert_eq!(vertex_1.connect_edges.len(), 2);
      let mut vertex_1_connect_edges_iter = vertex_1.connect_edges.iter();
      let (v1_e0, (v1_v0, v1_d0)) = vertex_1_connect_edges_iter.next().unwrap();
      assert_eq!(*v1_e0, 0);
      assert_eq!(*v1_v0, 0);
      assert_eq!(*v1_d0, Direction::Incoming);
      let (v1_e1, (v1_v1, v1_d1)) = vertex_1_connect_edges_iter.next().unwrap();
      assert_eq!(*v1_e1, 1);
      assert_eq!(*v1_v1, 0);
      assert_eq!(*v1_d1, Direction::Out);
      assert_eq!(vertex_1.connect_vertices.len(), 1);
      let v1_v0_connected_edges = vertex_1.connect_vertices.get(&0).unwrap();
      assert_eq!(v1_v0_connected_edges.len(), 2);
      let mut v1_v0_connected_edges_iter = v1_v0_connected_edges.iter();
      assert_eq!(*v1_v0_connected_edges_iter.next().unwrap(), (0, Direction::Incoming));
      assert_eq!(*v1_v0_connected_edges_iter.next().unwrap(), (1, Direction::Out));
  }

  #[test]
  fn test_pattern_case1_extend() {
=======
    use std::fs::File;

    use ir_core::{plan::meta::Schema, JsonIO};

    use super::Direction;
    use super::Pattern;
    use super::PatternEdge;
    use super::PatternMeta;
    use super::{ExtendEdge, ExtendStep};

    /// The pattern looks like:
    /// A <-> A
    /// where <-> means two edges
    /// A's label's id is 0
    /// The edges's labels' id are both 0
    /// The left A has id 0
    /// The right A has id 1
    fn build_pattern_case1() -> Pattern {
        let pattern_edge1 =
            PatternEdge { id: 0, label: 0, start_v_id: 0, end_v_id: 1, start_v_label: 0, end_v_label: 0 };
        let pattern_edge2 =
            PatternEdge { id: 1, label: 0, start_v_id: 1, end_v_id: 0, start_v_label: 0, end_v_label: 0 };
        let pattern_vec = vec![pattern_edge1, pattern_edge2];
        Pattern::from(pattern_vec)
    }

    /// The pattern looks like:
    ///         B
    ///       /   \
    ///      A <-> A
    /// where <-> means two edges
    /// A's label id is 0, B's label id is 1
    /// The edges between two As have label id 0
    /// The edges between A and B have label id 1
    /// The left A has id 0
    /// The right A has id 1
    /// B has id 2
    fn build_pattern_case2() -> Pattern {
        let pattern_edge1 =
            PatternEdge { id: 0, label: 0, start_v_id: 0, end_v_id: 1, start_v_label: 0, end_v_label: 0 };
        let pattern_edge2 =
            PatternEdge { id: 1, label: 0, start_v_id: 1, end_v_id: 0, start_v_label: 0, end_v_label: 0 };
        let pattern_edge3 =
            PatternEdge { id: 2, label: 1, start_v_id: 0, end_v_id: 2, start_v_label: 0, end_v_label: 1 };
        let pattern_edge4 =
            PatternEdge { id: 3, label: 1, start_v_id: 1, end_v_id: 2, start_v_label: 0, end_v_label: 1 };
        let pattern_vec = vec![pattern_edge1, pattern_edge2, pattern_edge3, pattern_edge4];
        Pattern::from(pattern_vec)
    }

    /// The extend step looks like:
    ///         B
    ///       /   \
    ///      A     A
    /// The left A has label id 0 and index 0
    /// The right A also has label id 0 and index 0, the two A's are equivalent
    /// The target vertex is B with label id 1
    /// The two extend edges are both with edge id 1
    /// pattern_case1 + extend_step_case1 = pattern_case2
    fn build_extend_step_case1() -> ExtendStep {
        let extend_edge1 = ExtendEdge::new(0, 0, 1, Direction::Out);
        let extend_edge2 = extend_edge1.clone();
        ExtendStep::from((1, vec![extend_edge1, extend_edge2]))
    }

    fn get_modern_pattern_meta() -> PatternMeta {
        let modern_schema_file = match File::open("resource/modern_schema.json") {
            Ok(file) => file,
            Err(_) => File::open("catalogue/resource/modern_schema.json").unwrap(),
        };
        let modern_schema = Schema::from_json(modern_schema_file).unwrap();
        PatternMeta::from(modern_schema)
    }

    /// Pattern from modern schema file
    /// Person only Pattern
    fn build_modern_pattern_case1() -> Pattern {
        Pattern::from((0, 0))
    }

    /// Software only Pattern
    fn build_modern_pattern_case2() -> Pattern {
        Pattern::from((0, 1))
    }

    /// Person -> knows -> Person
    fn build_modern_pattern_case3() -> Pattern {
        let pattern_edge =
            PatternEdge { id: 0, label: 0, start_v_id: 0, end_v_id: 1, start_v_label: 0, end_v_label: 0 };
        let mut pattern = Pattern::from(vec![pattern_edge]);
        pattern.vertices.get_mut(&1).unwrap().index = 1;
        pattern
    }

    /// Person -> created -> Software
    fn build_modern_pattern_case4() -> Pattern {
        let pattern_edge =
            PatternEdge { id: 0, label: 1, start_v_id: 0, end_v_id: 1, start_v_label: 0, end_v_label: 1 };
        Pattern::from(vec![pattern_edge])
    }

    fn get_ldbc_pattern_meta() -> PatternMeta {
        let ldbc_schema_file = match File::open("resource/ldbc_schema.json") {
            Ok(file) => file,
            Err(_) => File::open("catalogue/resource/ldbc_schema.json").unwrap(),
        };
        let ldbc_schema = Schema::from_json(ldbc_schema_file).unwrap();
        PatternMeta::from(ldbc_schema)
    }

    /// Pattern from ldbc schema file
    /// Person -> knows -> Person
    fn build_ldbc_pattern_case1() -> Pattern {
        let pattern_edge =
            PatternEdge { id: 0, label: 12, start_v_id: 0, end_v_id: 1, start_v_label: 1, end_v_label: 1 };
        let mut pattern = Pattern::from(vec![pattern_edge]);
        pattern.vertices.get_mut(&1).unwrap().index = 1;
        pattern
    }

    /// Test whether the structure of pattern_case1 is the same as our previous description
    #[test]
    fn test_pattern_case1_structure() {
        let pattern_case1 = build_pattern_case1();
        let edges_num = pattern_case1.edges.len();
        assert_eq!(edges_num, 2);
        let vertices_num = pattern_case1.vertices.len();
        assert_eq!(vertices_num, 2);
        let edges_with_label_0 = pattern_case1.edge_label_map.get(&0).unwrap();
        assert_eq!(edges_with_label_0.len(), 2);
        let mut edges_with_label_0_iter = edges_with_label_0.iter();
        assert_eq!(*edges_with_label_0_iter.next().unwrap(), 0);
        assert_eq!(*edges_with_label_0_iter.next().unwrap(), 1);
        let vertices_with_label_0 = pattern_case1.vertex_label_map.get(&0).unwrap();
        assert_eq!(vertices_with_label_0.len(), 2);
        let mut vertices_with_label_0_iter = vertices_with_label_0.iter();
        assert_eq!(*vertices_with_label_0_iter.next().unwrap(), 0);
        assert_eq!(*vertices_with_label_0_iter.next().unwrap(), 1);
        let edge_0 = pattern_case1.edges.get(&0).unwrap();
        assert_eq!(edge_0.id, 0);
        assert_eq!(edge_0.label, 0);
        assert_eq!(edge_0.start_v_id, 0);
        assert_eq!(edge_0.end_v_id, 1);
        assert_eq!(edge_0.start_v_label, 0);
        assert_eq!(edge_0.end_v_label, 0);
        let edge_1 = pattern_case1.edges.get(&1).unwrap();
        assert_eq!(edge_1.id, 1);
        assert_eq!(edge_1.label, 0);
        assert_eq!(edge_1.start_v_id, 1);
        assert_eq!(edge_1.end_v_id, 0);
        assert_eq!(edge_1.start_v_label, 0);
        assert_eq!(edge_1.end_v_label, 0);
        let vertex_0 = pattern_case1.vertices.get(&0).unwrap();
        assert_eq!(vertex_0.id, 0);
        assert_eq!(vertex_0.label, 0);
        assert_eq!(vertex_0.connect_edges.len(), 2);
        let mut vertex_0_connect_edges_iter = vertex_0.connect_edges.iter();
        let (v0_e0, (v0_v0, v0_d0)) = vertex_0_connect_edges_iter.next().unwrap();
        assert_eq!(*v0_e0, 0);
        assert_eq!(*v0_v0, 1);
        assert_eq!(*v0_d0, Direction::Out);
        let (v0_e1, (v0_v1, v0_d1)) = vertex_0_connect_edges_iter.next().unwrap();
        assert_eq!(*v0_e1, 1);
        assert_eq!(*v0_v1, 1);
        assert_eq!(*v0_d1, Direction::Incoming);
        assert_eq!(vertex_0.connect_vertices.len(), 1);
        let v0_v1_connected_edges = vertex_0.connect_vertices.get(&1).unwrap();
        assert_eq!(v0_v1_connected_edges.len(), 2);
        let mut v0_v1_connected_edges_iter = v0_v1_connected_edges.iter();
        assert_eq!(*v0_v1_connected_edges_iter.next().unwrap(), (0, Direction::Out));
        assert_eq!(*v0_v1_connected_edges_iter.next().unwrap(), (1, Direction::Incoming));
        let vertex_1 = pattern_case1.vertices.get(&1).unwrap();
        assert_eq!(vertex_1.id, 1);
        assert_eq!(vertex_1.label, 0);
        assert_eq!(vertex_1.connect_edges.len(), 2);
        let mut vertex_1_connect_edges_iter = vertex_1.connect_edges.iter();
        let (v1_e0, (v1_v0, v1_d0)) = vertex_1_connect_edges_iter.next().unwrap();
        assert_eq!(*v1_e0, 0);
        assert_eq!(*v1_v0, 0);
        assert_eq!(*v1_d0, Direction::Incoming);
        let (v1_e1, (v1_v1, v1_d1)) = vertex_1_connect_edges_iter.next().unwrap();
        assert_eq!(*v1_e1, 1);
        assert_eq!(*v1_v1, 0);
        assert_eq!(*v1_d1, Direction::Out);
        assert_eq!(vertex_1.connect_vertices.len(), 1);
        let v1_v0_connected_edges = vertex_1.connect_vertices.get(&0).unwrap();
        assert_eq!(v1_v0_connected_edges.len(), 2);
        let mut v1_v0_connected_edges_iter = v1_v0_connected_edges.iter();
        assert_eq!(*v1_v0_connected_edges_iter.next().unwrap(), (0, Direction::Incoming));
        assert_eq!(*v1_v0_connected_edges_iter.next().unwrap(), (1, Direction::Out));
    }

    /// Test whether pattern_case1 + extend_step_case1 = pattern_case2
    #[test]
    fn test_pattern_case1_extend() {
>>>>>>> eafa4392
        let pattern_case1 = build_pattern_case1();
        let extend_step = build_extend_step_case1();
        let pattern_after_extend = pattern_case1.extend(extend_step).unwrap();
        assert_eq!(pattern_after_extend.edges.len(), 4);
        assert_eq!(pattern_after_extend.vertices.len(), 3);
        // Pattern after extend should be exactly the same as pattern case2
        let pattern_case2 = build_pattern_case2();
        assert_eq!(pattern_after_extend.edges.len(), pattern_case2.edges.len());
        for i in 0..pattern_after_extend.edges.len() as i32 {
            let edge1 = pattern_after_extend.edges.get(&i).unwrap();
            let edge2 = pattern_case2.edges.get(&i).unwrap();
            assert_eq!(edge1.id, edge2.id);
            assert_eq!(edge1.label, edge2.label);
            assert_eq!(edge1.start_v_id, edge2.start_v_id);
            assert_eq!(edge1.start_v_label, edge2.start_v_label);
            assert_eq!(edge1.end_v_id, edge2.end_v_id);
            assert_eq!(edge1.end_v_label, edge2.end_v_label);
        }
        assert_eq!(pattern_after_extend.edges.len(), pattern_case2.edges.len());
        for i in 0..pattern_after_extend.vertices.len() as i32 {
            let vertex1 = pattern_after_extend.vertices.get(&i).unwrap();
            let vertex2 = pattern_after_extend.vertices.get(&i).unwrap();
            assert_eq!(vertex1.id, vertex2.id);
            assert_eq!(vertex1.label, vertex2.label);
            assert_eq!(vertex1.index, vertex2.index);
            assert_eq!(vertex1.in_degree, vertex2.in_degree);
            assert_eq!(vertex1.out_degree, vertex2.out_degree);
            assert_eq!(vertex1.connect_edges.len(), vertex2.connect_edges.len());
            assert_eq!(vertex1.connect_vertices.len(), vertex2.connect_vertices.len());
            for (connect_edge1_id, (connect_vertex1_id, dir1)) in &vertex1.connect_edges {
                let (connect_vertex2_id, dir2) = vertex2
                    .connect_edges
                    .get(connect_edge1_id)
                    .unwrap();
                assert_eq!(*connect_vertex1_id, *connect_vertex2_id);
                assert_eq!(*dir1, *dir2);
            }
            for (connect_vertex1_id, edge_connections1) in &vertex1.connect_vertices {
                let edge_connections2 = vertex2
                    .connect_vertices
                    .get(connect_vertex1_id)
                    .unwrap();
                let (connect_edge1_id, dir1) = edge_connections1[0];
                let (connect_edge2_id, dir2) = edge_connections2[0];
                assert_eq!(connect_edge1_id, connect_edge2_id);
                assert_eq!(dir1, dir2);
            }
        }
        assert_eq!(pattern_after_extend.edge_label_map.len(), pattern_case2.edge_label_map.len());
        for i in 0..=1 {
            let edges_with_labeli_1 = pattern_after_extend
                .edge_label_map
                .get(&i)
                .unwrap();
            let edges_with_labeli_2 = pattern_case2.edge_label_map.get(&i).unwrap();
            assert_eq!(edges_with_labeli_1.len(), edges_with_labeli_2.len());
            let mut edges_with_labeli_1_iter = edges_with_labeli_1.iter();
            let mut edges_with_labeli_2_iter = edges_with_labeli_2.iter();
            let mut edges_with_labeli_1_element = edges_with_labeli_1_iter.next();
            let mut edges_with_labeli_2_element = edges_with_labeli_2_iter.next();
            while edges_with_labeli_1_element.is_some() {
                assert_eq!(*edges_with_labeli_1_element.unwrap(), *edges_with_labeli_2_element.unwrap());
                edges_with_labeli_1_element = edges_with_labeli_1_iter.next();
                edges_with_labeli_2_element = edges_with_labeli_2_iter.next();
            }
        }
        assert_eq!(pattern_after_extend.vertex_label_map.len(), pattern_case2.vertex_label_map.len());
        for i in 0..=1 {
            let vertices_with_labeli_1 = pattern_after_extend
                .vertex_label_map
                .get(&i)
                .unwrap();
            let vertices_with_labeli_2 = pattern_case2.vertex_label_map.get(&i).unwrap();
            assert_eq!(vertices_with_labeli_1.len(), vertices_with_labeli_2.len());
            let mut vertices_with_labeli_1_iter = vertices_with_labeli_1.iter();
            let mut vertices_with_labeli_2_iter = vertices_with_labeli_2.iter();
            let mut vertices_with_labeli_1_element = vertices_with_labeli_1_iter.next();
            let mut vertices_with_labeli_2_element = vertices_with_labeli_2_iter.next();
            while vertices_with_labeli_1_element.is_some() {
                assert_eq!(
                    *vertices_with_labeli_1_element.unwrap(),
                    *vertices_with_labeli_2_element.unwrap()
                );
                vertices_with_labeli_1_element = vertices_with_labeli_1_iter.next();
                vertices_with_labeli_2_element = vertices_with_labeli_2_iter.next();
            }
        }
    }

<<<<<<< HEAD
  #[test]
  fn test_set_initial_vertex_index() {
    assert_eq!(1, 1);
  }
=======
    #[test]
    fn test_get_extend_steps_of_modern_case1() {
        let modern_pattern_meta = get_modern_pattern_meta();
        let person_only_pattern = build_modern_pattern_case1();
        let all_extend_steps = person_only_pattern.get_extend_steps(&modern_pattern_meta);
        assert_eq!(all_extend_steps.len(), 3);
        let mut out_0_0_0 = 0;
        let mut incoming_0_0_0 = 0;
        let mut out_0_0_1 = 0;
        for extend_step in all_extend_steps {
            let extend_edges = extend_step.extend_edges.get(&(0, 0)).unwrap();
            assert_eq!(extend_edges.len(), 1);
            let extend_edge = extend_edges[0];
            assert_eq!(extend_edge.get_start_vertex_label(), 0);
            assert_eq!(extend_edge.get_start_vertex_index(), 0);
            if extend_step.target_v_label == 0 {
                if extend_edge.get_direction() == Direction::Out {
                    out_0_0_0 += 1;
                }
                if extend_edge.get_direction() == Direction::Incoming {
                    incoming_0_0_0 += 1;
                }
            }
            if extend_step.target_v_label == 1 && extend_edge.get_direction() == Direction::Out {
                out_0_0_1 += 1;
            }
        }
        assert_eq!(out_0_0_0, 1);
        assert_eq!(incoming_0_0_0, 1);
        assert_eq!(out_0_0_1, 1);
    }

    #[test]
    fn test_get_extend_steps_of_modern_case2() {
        let modern_pattern_meta = get_modern_pattern_meta();
        let person_only_pattern = build_modern_pattern_case2();
        let all_extend_steps = person_only_pattern.get_extend_steps(&modern_pattern_meta);
        assert_eq!(all_extend_steps.len(), 1);
        assert_eq!(all_extend_steps[0].target_v_label, 0);
        assert_eq!(all_extend_steps[0].extend_edges.len(), 1);
        let extend_edge = all_extend_steps[0]
            .extend_edges
            .get(&(1, 0))
            .unwrap()[0];
        assert_eq!(extend_edge.get_start_vertex_label(), 1);
        assert_eq!(extend_edge.get_start_vertex_index(), 0);
        assert_eq!(extend_edge.get_edge_label(), 1);
        assert_eq!(extend_edge.get_direction(), Direction::Incoming);
    }

    #[test]
    fn test_get_extend_steps_of_modern_case3() {
        let modern_pattern_meta = get_modern_pattern_meta();
        let person_knows_person = build_modern_pattern_case3();
        let all_extend_steps = person_knows_person.get_extend_steps(&modern_pattern_meta);
        assert_eq!(all_extend_steps.len(), 11);
        let mut extend_steps_with_label_0_count = 0;
        let mut extend_steps_with_label_1_count = 0;
        let mut out_0_0_0_count = 0;
        let mut incoming_0_0_0_count = 0;
        let mut out_0_1_0_count = 0;
        let mut incoming_0_1_0_count = 0;
        let mut out_0_0_1_count = 0;
        let mut out_0_1_1_count = 0;
        let mut out_0_0_0_out_0_1_0_count = 0;
        let mut out_0_0_0_incoming_0_1_0_count = 0;
        let mut incoming_0_0_0_out_0_1_0_count = 0;
        let mut incoming_0_0_0_incoming_0_1_0_count = 0;
        let mut out_0_0_1_out_0_1_1_count = 0;
        for extend_step in all_extend_steps {
            if extend_step.target_v_label == 0 {
                extend_steps_with_label_0_count += 1;
                if extend_step.extend_edges.len() == 1 {
                    if extend_step.extend_edges.contains_key(&(0, 0)) {
                        let extend_edges = extend_step.extend_edges.get(&(0, 0)).unwrap();
                        for extend_edge in extend_edges {
                            assert_eq!(extend_edge.get_start_vertex_label(), 0);
                            assert_eq!(extend_edge.get_start_vertex_index(), 0);
                            if extend_edge.get_direction() == Direction::Out
                                && extend_edge.get_edge_label() == 0
                            {
                                out_0_0_0_count += 1;
                            }
                            if extend_edge.get_direction() == Direction::Incoming
                                && extend_edge.get_edge_label() == 0
                            {
                                incoming_0_0_0_count += 1
                            }
                            if extend_edge.get_direction() == Direction::Out
                                && extend_edge.get_edge_label() == 1
                            {
                                out_0_0_1_count += 1;
                            }
                            if extend_edge.get_direction() == Direction::Out
                                && extend_edge.get_edge_label() == 1
                            {
                                out_0_1_1_count += 1;
                            }
                        }
                    } else if extend_step.extend_edges.contains_key(&(0, 1)) {
                        let extend_edges = extend_step.extend_edges.get(&(0, 1)).unwrap();
                        for extend_edge in extend_edges {
                            assert_eq!(extend_edge.get_start_vertex_label(), 0);
                            assert_eq!(extend_edge.get_start_vertex_index(), 1);
                            if extend_edge.get_direction() == Direction::Incoming
                                && extend_edge.get_edge_label() == 0
                            {
                                out_0_1_0_count += 1;
                            }
                            if extend_edge.get_direction() == Direction::Incoming
                                && extend_edge.get_edge_label() == 0
                            {
                                incoming_0_1_0_count += 1;
                            }
                            if extend_edge.get_direction() == Direction::Out
                                && extend_edge.get_edge_label() == 1
                            {
                                out_0_0_1_count += 1;
                            }
                            if extend_edge.get_direction() == Direction::Out
                                && extend_edge.get_edge_label() == 1
                            {
                                out_0_1_1_count += 1;
                            }
                        }
                    }
                } else if extend_step.extend_edges.len() == 2 {
                    let mut found_out_0_0_0 = false;
                    let mut found_incoming_0_0_0 = false;
                    let mut found_out_0_1_0 = false;
                    let mut found_incoming_0_1_0 = false;
                    if extend_step.extend_edges.contains_key(&(0, 0)) {
                        let extend_edges = extend_step.extend_edges.get(&(0, 0)).unwrap();
                        for extend_edge in extend_edges {
                            assert_eq!(extend_edge.get_start_vertex_label(), 0);
                            assert_eq!(extend_edge.get_start_vertex_index(), 0);
                            if extend_edge.get_direction() == Direction::Out
                                && extend_edge.get_edge_label() == 0
                            {
                                found_out_0_0_0 = true;
                            } else if extend_edge.get_direction() == Direction::Incoming
                                && extend_edge.get_edge_label() == 0
                            {
                                found_incoming_0_0_0 = true;
                            }
                        }
                    }
                    if extend_step.extend_edges.contains_key(&(0, 1)) {
                        let extend_edges = extend_step.extend_edges.get(&(0, 1)).unwrap();
                        for extend_edge in extend_edges {
                            assert_eq!(extend_edge.get_start_vertex_label(), 0);
                            assert_eq!(extend_edge.get_start_vertex_index(), 1);
                            if extend_edge.get_direction() == Direction::Out
                                && extend_edge.get_edge_label() == 0
                            {
                                found_out_0_1_0 = true;
                            } else if extend_edge.get_direction() == Direction::Incoming
                                && extend_edge.get_edge_label() == 0
                            {
                                found_incoming_0_1_0 = true;
                            }
                        }
                    }
                    if found_out_0_0_0 && found_out_0_1_0 {
                        out_0_0_0_out_0_1_0_count += 1;
                    } else if found_out_0_0_0 && found_incoming_0_1_0 {
                        out_0_0_0_incoming_0_1_0_count += 1;
                    } else if found_incoming_0_0_0 && found_out_0_1_0 {
                        incoming_0_0_0_out_0_1_0_count += 1;
                    } else if found_incoming_0_0_0 && found_incoming_0_1_0 {
                        incoming_0_0_0_incoming_0_1_0_count += 1;
                    }
                }
            } else if extend_step.target_v_label == 1 {
                extend_steps_with_label_1_count += 1;
                if extend_step.extend_edges.len() == 1 {
                    if extend_step.extend_edges.contains_key(&(0, 0)) {
                        let extend_edges = extend_step.extend_edges.get(&(0, 0)).unwrap();
                        for extend_edge in extend_edges {
                            assert_eq!(extend_edge.get_start_vertex_label(), 0);
                            assert_eq!(extend_edge.get_start_vertex_index(), 0);
                            if extend_edge.get_direction() == Direction::Out
                                && extend_edge.get_edge_label() == 1
                            {
                                out_0_0_1_count += 1;
                            }
                            if extend_edge.get_direction() == Direction::Out
                                && extend_edge.get_edge_label() == 0
                            {
                                out_0_0_0_count += 1;
                            }
                            if extend_edge.get_direction() == Direction::Incoming
                                && extend_edge.get_edge_label() == 0
                            {
                                incoming_0_0_0_count += 1
                            }
                        }
                    } else if extend_step.extend_edges.contains_key(&(0, 1)) {
                        let extend_edges = extend_step.extend_edges.get(&(0, 1)).unwrap();
                        for extend_edge in extend_edges {
                            assert_eq!(extend_edge.get_start_vertex_label(), 0);
                            assert_eq!(extend_edge.get_start_vertex_index(), 1);
                            if extend_edge.get_direction() == Direction::Out
                                && extend_edge.get_edge_label() == 1
                            {
                                out_0_1_1_count += 1;
                            }
                            if extend_edge.get_direction() == Direction::Out
                                && extend_edge.get_edge_label() == 0
                            {
                                out_0_0_0_count += 1;
                            }
                            if extend_edge.get_direction() == Direction::Incoming
                                && extend_edge.get_edge_label() == 0
                            {
                                incoming_0_0_0_count += 1
                            }
                        }
                    }
                } else if extend_step.extend_edges.len() == 2 {
                    let mut found_out_0_0_1 = false;
                    let mut found_out_0_1_1 = false;
                    if extend_step.extend_edges.contains_key(&(0, 0)) {
                        let extend_edges = extend_step.extend_edges.get(&(0, 0)).unwrap();
                        for extend_edge in extend_edges {
                            assert_eq!(extend_edge.get_start_vertex_label(), 0);
                            assert_eq!(extend_edge.get_start_vertex_index(), 0);
                            if extend_edge.get_direction() == Direction::Out
                                && extend_edge.get_edge_label() == 1
                            {
                                found_out_0_0_1 = true;
                            }
                        }
                    }
                    if extend_step.extend_edges.contains_key(&(0, 1)) {
                        let extend_edges = extend_step.extend_edges.get(&(0, 1)).unwrap();
                        for extend_edge in extend_edges {
                            assert_eq!(extend_edge.get_start_vertex_label(), 0);
                            assert_eq!(extend_edge.get_start_vertex_index(), 1);
                            if extend_edge.get_direction() == Direction::Out
                                && extend_edge.get_edge_label() == 1
                            {
                                found_out_0_1_1 = true;
                            }
                        }
                    }
                    if found_out_0_0_1 && found_out_0_1_1 {
                        out_0_0_1_out_0_1_1_count += 1;
                    }
                }
            }
        }
        assert_eq!(extend_steps_with_label_0_count, 8);
        assert_eq!(extend_steps_with_label_1_count, 3);
        assert_eq!(out_0_0_0_count, 1);
        assert_eq!(incoming_0_0_0_count, 1);
        assert_eq!(out_0_1_0_count, 1);
        assert_eq!(incoming_0_1_0_count, 1);
        assert_eq!(out_0_0_1_count, 1);
        assert_eq!(out_0_1_1_count, 1);
        assert_eq!(out_0_0_0_out_0_1_0_count, 1);
        assert_eq!(out_0_0_0_incoming_0_1_0_count, 1);
        assert_eq!(incoming_0_0_0_out_0_1_0_count, 1);
        assert_eq!(incoming_0_0_0_incoming_0_1_0_count, 1);
        assert_eq!(out_0_0_1_out_0_1_1_count, 1);
    }

    #[test]
    fn test_get_extend_steps_of_modern_case4() {
        let modern_pattern_meta = get_modern_pattern_meta();
        let person_created_software = build_modern_pattern_case4();
        let all_extend_steps = person_created_software.get_extend_steps(&modern_pattern_meta);
        assert_eq!(all_extend_steps.len(), 6);
        let mut extend_steps_with_label_0_count = 0;
        let mut extend_steps_with_label_1_count = 0;
        let mut out_0_0_0_count = 0;
        let mut incoming_0_0_0_count = 0;
        let mut incoming_1_0_1_count = 0;
        let mut out_0_0_0_incoming_1_0_1_count = 0;
        let mut incoming_0_0_0_incoming_1_0_1_count = 0;
        for extend_step in all_extend_steps {
            if extend_step.target_v_label == 0 {
                extend_steps_with_label_0_count += 1;
                if extend_step.extend_edges.len() == 1 {
                    if extend_step.extend_edges.contains_key(&(0, 0)) {
                        let extend_edges = extend_step.extend_edges.get(&(0, 0)).unwrap();
                        for extend_edge in extend_edges {
                            assert_eq!(extend_edge.get_start_vertex_label(), 0);
                            assert_eq!(extend_edge.get_start_vertex_index(), 0);
                            if extend_edge.get_direction() == Direction::Out
                                && extend_edge.get_edge_label() == 0
                            {
                                out_0_0_0_count += 1;
                            }
                            if extend_edge.get_direction() == Direction::Incoming
                                && extend_edge.get_edge_label() == 0
                            {
                                incoming_0_0_0_count += 1;
                            }
                            if extend_edge.get_direction() == Direction::Incoming
                                && extend_edge.get_edge_label() == 1
                            {
                                incoming_1_0_1_count += 1;
                            }
                        }
                    } else if extend_step.extend_edges.contains_key(&(1, 0)) {
                        let extend_edges = extend_step.extend_edges.get(&(1, 0)).unwrap();
                        for extend_edge in extend_edges {
                            assert_eq!(extend_edge.get_start_vertex_label(), 1);
                            assert_eq!(extend_edge.get_start_vertex_index(), 0);
                            if extend_edge.get_direction() == Direction::Out
                                && extend_edge.get_edge_label() == 0
                            {
                                out_0_0_0_count += 1;
                            }
                            if extend_edge.get_direction() == Direction::Incoming
                                && extend_edge.get_edge_label() == 0
                            {
                                incoming_0_0_0_count += 1;
                            }
                            if extend_edge.get_direction() == Direction::Incoming
                                && extend_edge.get_edge_label() == 1
                            {
                                incoming_1_0_1_count += 1;
                            }
                        }
                    }
                } else if extend_step.extend_edges.len() == 2 {
                    let mut found_out_0_0_0 = false;
                    let mut found_incoming_1_0_1 = false;
                    let mut found_incoming_0_0_0 = false;
                    if extend_step.extend_edges.contains_key(&(0, 0)) {
                        let extend_edges = extend_step.extend_edges.get(&(0, 0)).unwrap();
                        for extend_edge in extend_edges {
                            assert_eq!(extend_edge.get_start_vertex_label(), 0);
                            assert_eq!(extend_edge.get_start_vertex_index(), 0);
                            if extend_edge.get_direction() == Direction::Out
                                && extend_edge.get_edge_label() == 0
                            {
                                found_out_0_0_0 = true;
                            } else if extend_edge.get_direction() == Direction::Incoming
                                && extend_edge.get_edge_label() == 0
                            {
                                found_incoming_0_0_0 = true;
                            }
                        }
                    }
                    if extend_step.extend_edges.contains_key(&(1, 0)) {
                        let extend_edges = extend_step.extend_edges.get(&(1, 0)).unwrap();
                        for extend_edge in extend_edges {
                            assert_eq!(extend_edge.get_start_vertex_label(), 1);
                            assert_eq!(extend_edge.get_start_vertex_index(), 0);
                            if extend_edge.get_direction() == Direction::Incoming
                                && extend_edge.get_edge_label() == 1
                            {
                                found_incoming_1_0_1 = true;
                            }
                        }
                    }
                    if found_out_0_0_0 && found_incoming_1_0_1 {
                        out_0_0_0_incoming_1_0_1_count += 1;
                    } else if found_incoming_0_0_0 && found_incoming_1_0_1 {
                        incoming_0_0_0_incoming_1_0_1_count += 1;
                    }
                }
            } else if extend_step.target_v_label == 1 {
                extend_steps_with_label_1_count += 1;
            }
        }
        assert_eq!(extend_steps_with_label_0_count, 5);
        assert_eq!(extend_steps_with_label_1_count, 1);
        assert_eq!(out_0_0_0_count, 1);
        assert_eq!(incoming_0_0_0_count, 1);
        assert_eq!(incoming_1_0_1_count, 1);
        assert_eq!(out_0_0_0_incoming_1_0_1_count, 1);
        assert_eq!(incoming_0_0_0_incoming_1_0_1_count, 1);
    }

    #[test]
    fn test_get_extend_steps_of_ldbc_case1() {
        let ldbc_pattern_meta = get_ldbc_pattern_meta();
        let person_knows_person = build_ldbc_pattern_case1();
        let all_extend_steps = person_knows_person.get_extend_steps(&ldbc_pattern_meta);
        println!("{:?}", all_extend_steps.len());
        println!("{:?}", all_extend_steps);
    }
>>>>>>> eafa4392
}<|MERGE_RESOLUTION|>--- conflicted
+++ resolved
@@ -13,22 +13,19 @@
 //! See the License for the specific language governing permissions and
 //! limitations under the License.
 
-<<<<<<< HEAD
-use std::cmp::{Ordering, min, max};
-use std::collections::{BTreeMap, BTreeSet, HashMap};
-use crate::extend_step::{ExtendEdge, ExtendStep};
-use crate::encoder::*;
-use crate::codec::{Encode, Decode};
-use crate::pattern_vertex::*;
-use crate::pattern_edge::*;
-use fast_math::{log2};
-
-/// 边的方向：正向，反向或双向
-#[derive(Debug, Clone, Copy, PartialEq, Eq)]
+use std::cmp::{max, Ordering};
+use std::collections::{BTreeMap, BTreeSet, HashMap, VecDeque};
+
+use fast_math::log2;
+
+use super::codec::PatternEdgeEncodeUnit;
+use super::extend_step::{ExtendEdge, ExtendStep};
+use super::pattern_meta::PatternMeta;
+
+#[derive(Debug, Clone, Copy, PartialEq, Eq, PartialOrd, Ord)]
 pub enum Direction {
     Out = 0,
-    Incoming = 1,
-    Bothway = 2,
+    Incoming,
 }
 
 impl Direction {
@@ -36,23 +33,9 @@
         match *self {
             Direction::Out => 0,
             Direction::Incoming => 1,
-            Direction::Bothway => 2,
             _ => panic!("Error in Converting Direction Enum Type to U8")
         }
-=======
-use std::cmp::{max, Ordering};
-use std::collections::{BTreeMap, BTreeSet, HashMap, VecDeque};
-
-use fast_math::log2;
-
-use super::codec::PatternEdgeEncodeUnit;
-use super::extend_step::{ExtendEdge, ExtendStep};
-use super::pattern_meta::PatternMeta;
-
-#[derive(Debug, Clone, Copy, PartialEq, Eq, PartialOrd, Ord)]
-pub enum Direction {
-    Out = 0,
-    Incoming,
+    }
 }
 
 #[derive(Debug, Clone)]
@@ -146,7 +129,6 @@
 
     pub fn get_end_vertex_label(&self) -> i32 {
         self.end_v_label
->>>>>>> eafa4392
     }
 }
 
@@ -157,33 +139,6 @@
 /// vertex_label_map: 拥有相同label的点的id集合
 #[derive(Debug, Clone)]
 pub struct Pattern {
-<<<<<<< HEAD
-    edges: BTreeMap<u64, PatternEdge>,
-    vertices: BTreeMap<u64, PatternVertex>,
-    edge_label_map: HashMap<u64, BTreeSet<u64>>,
-    vertex_label_map: HashMap<u64, BTreeSet<u64>>,
-}
-
-/// Other Functions
-impl Pattern {
-    pub fn to_encode_unit_by_edge_id(&self, edge_id: u64) -> EncodeUnit {
-        let edge = self.get_edge_from_id(edge_id);
-        let (start_v_label, end_v_label) = edge.get_edge_vertices_label();
-        let (start_v_index, end_v_index) = self.get_edge_vertices_order(edge_id);
-
-        EncodeUnit::new(
-            edge.get_edge_label(),
-            start_v_label,
-            end_v_label,
-            Direction::Out,
-            start_v_index,
-            end_v_index,
-        )
-    }
-
-    pub fn cmp_edges(&self, e1: &PatternEdge, e2: &PatternEdge) -> Ordering {
-        match e1.cmp(e2) {
-=======
     edges: BTreeMap<i32, PatternEdge>,
     vertices: BTreeMap<i32, PatternVertex>,
     edge_label_map: HashMap<i32, BTreeSet<i32>>,
@@ -213,11 +168,11 @@
     }
 
     /// ### [Public] Get the order of both start and end vertices of an edge
-    pub fn get_edge_vertices_order(&self, edge_index: i32) -> (i32, i32) {
+    pub fn get_edge_vertices_index(&self, edge_index: i32) -> (i32, i32) {
         let edge = self.get_edge_from_id(edge_index);
-        let start_v_order = self.get_vertex_index(&edge.start_v_id);
-        let end_v_order = self.get_vertex_index(&edge.end_v_id);
-        (start_v_order, end_v_order)
+        let start_v_index = self.get_vertex_index(&edge.start_v_id);
+        let end_v_index = self.get_vertex_index(&edge.end_v_id);
+        (start_v_index, end_v_index)
     }
 
     /// ### Get the total number of edges in the pattern
@@ -337,31 +292,31 @@
         Ordering::Equal
     }
 
-    /// Get the Order of two PatternEdges of a Pattern
-    /// The comparison logics are:
-    /// if e1's label is less than e2's, then e1 < e2, vice versa,
-    /// else if equal, move to next comparison step:
-    /// if e1's start vertex label is less than e2's then e1 < e2, vice versa,
-    /// else if equal, move to next comparison step:
-    /// if e1's end vertex label is less than e2's ,then e1 < e2, vice versa,
-    /// else if equal, move to next comparison step:
-    /// if e1's start vertex's id is less than e2's then e1 < e2, vice versa,
-    /// else if equal, move to next comparison step:
-    /// if e1's end vertex's id is less than e2's ,then e1 < e2, vice versa,
-    /// else if equal, move to next comparison step:
+    /// Get the Order of two PatternEdges in a Pattern
     fn cmp_edges(&self, e1_id: i32, e2_id: i32) -> Ordering {
         let e1 = self.edges.get(&e1_id).unwrap();
         let e2 = self.edges.get(&e2_id).unwrap();
+        // Compare Edge Label
         match e1.label.cmp(&e2.label) {
->>>>>>> eafa4392
             Ordering::Less => return Ordering::Less,
             Ordering::Greater => return Ordering::Greater,
             _ => ()
         }
-
+        // Compare the label of starting vertex
+        match e1.start_v_label.cmp(&e2.start_v_label) {
+            Ordering::Less => return Ordering::Less,
+            Ordering::Greater => return Ordering::Greater,
+            _ => (),
+        }
+        // Compare the label of ending vertex
+        match e1.end_v_label.cmp(&e2.end_v_label) {
+            Ordering::Less => return Ordering::Less,
+            Ordering::Greater => return Ordering::Greater,
+            _ => (),
+        }
         // Get orders for starting vertex
-        let (e1_start_v_order, e1_end_v_order) = self.get_edge_vertices_order(e1.get_edge_id());
-        let (e2_start_v_order, e2_end_v_order) = self.get_edge_vertices_order(e2.get_edge_id());
+        let (e1_start_v_order, e1_end_v_order) = self.get_edge_vertices_index(e1.get_id());
+        let (e2_start_v_order, e2_end_v_order) = self.get_edge_vertices_index(e2.get_id());
         // Compare the order of the starting vertex
         match e1_start_v_order.cmp(&e2_start_v_order) {
             Ordering::Less => return Ordering::Less,
@@ -382,69 +337,32 @@
 
 /// Index Ranking
 impl Pattern {
-    fn reorder_label_vertices(&mut self, v_label: u64) {
-        // To Be Completed
-    }
-
-    fn reorder_vertices(&mut self) {
-        let mut v_labels = Vec::with_capacity(self.vertex_label_map.len());
-        for (v_label, _) in &self.vertex_label_map {
-            v_labels.push(*v_label)
-        }
-        for v_label in v_labels {
-            self.reorder_label_vertices(v_label)
-        }
-    }
-
     /// ### Set Initial Vertex Index Based on Comparison of Labels and In/Out Degrees
-<<<<<<< HEAD
-    fn set_initial_index(&mut self) {
-        for (_, vertex_set) in self.vertex_label_map.iter() {
-            let mut vertex_vec = Vec::<u64>::with_capacity(vertex_set.len());
-=======
     pub fn set_initial_index(&mut self) {
         for (_, vertex_set) in self.vertex_label_map.iter() {
             let mut vertex_vec = Vec::with_capacity(vertex_set.len());
->>>>>>> eafa4392
             let mut vertex_set_iter = vertex_set.iter();
             loop {
                 match vertex_set_iter.next() {
                     Some(v_id) => {
                         vertex_vec.push(*v_id);
-                        println!("v_id: {}", v_id);
-<<<<<<< HEAD
-                    },
-                    None => break
-=======
+                        // println!("v_id: {}", v_id);
                     }
                     None => break,
->>>>>>> eafa4392
                 }
             }
 
             // vertex_vec.sort_by(|v1_id, v2_id| self.cmp_vertices(*v1_id, *v2_id));
-<<<<<<< HEAD
-            vertex_vec.sort_by(|v1_id, v2_id| self.get_vertex_from_id(*v1_id).cmp(self.get_vertex_from_id(*v2_id)));
-            let mut vertex_index = 0;
-            for v_id in vertex_vec.iter() {
-                let vertex = self.vertices.get_mut(v_id).unwrap();
-                vertex.set_vertex_index(vertex_index);
-=======
             vertex_vec.sort_by(|v1_id, v2_id| self.cmp_vertices(*v1_id, *v2_id));
             let mut vertex_index = 0;
             for v_id in vertex_vec.iter() {
                 let vertex = self.vertices.get_mut(v_id).unwrap();
                 vertex.index = vertex_index;
->>>>>>> eafa4392
                 vertex_index += 1;
             }
         }
     }
 
-<<<<<<< HEAD
-    /// ### Get a vector of ordered edges's indexes of a Pattern
-=======
->>>>>>> eafa4392
     /// Get a vector of ordered edges's indexes of a Pattern
     /// The comparison is based on the `cmp_edges` method above to get the Order
     pub fn get_ordered_edges(&self) -> Vec<i32> {
@@ -452,101 +370,10 @@
         for (&edge, _) in &self.edges {
             ordered_edges.push(edge);
         }
-        ordered_edges.sort_by(|e1_id, e2_id| self.cmp_edges(self.get_edge_from_id(*e1_id), self.get_edge_from_id(*e2_id)));
+        ordered_edges.sort_by(|e1_id, e2_id| self.cmp_edges(*e1_id, *e2_id));
         ordered_edges
     }
 
-<<<<<<< HEAD
-    /// ### Get Vertex Order from Vertex Index Reference
-    fn get_vertex_index(&self, vertex_index: &u64) -> u64 {
-        let order = self
-			.vertices
-			.get(vertex_index)
-			.unwrap()
-			.index;
-        order
-    }
-}
-
-/// Public Functions of Pattern
-impl Pattern {
-    /// ### Get Edges References
-    pub fn get_edges(&self) -> &BTreeMap<u64, PatternEdge> {
-        &self.edges
-    }
-
-    /// ### Get Vertices References
-    pub fn get_vertices(&self) -> &BTreeMap<u64, PatternVertex> {
-        &self.vertices
-    }
-
-    /// ### Get PatternEdge Reference from Edge ID
-    pub fn get_edge_from_id(&self, edge_id: u64) -> &PatternEdge {
-        self.edges.get(&edge_id).unwrap()
-    }
-
-    /// ### Get PatternVertex Reference from Vertex ID
-    pub fn get_vertex_from_id(&self, vertex_id: u64) -> &PatternVertex {
-        self.vertices.get(&vertex_id).unwrap()
-    }
-
-    /// ### [Public] Get the order of both start and end vertices of an edge
-    pub fn get_edge_vertices_order(&self, edge_index: u64) -> (u64, u64) {
-        let edge = self.get_edge_from_id(edge_index);
-        let start_v_order = self.get_vertex_index(&edge.start_v_id);
-        let end_v_order = self.get_vertex_index(&edge.end_v_id);
-        (start_v_order, end_v_order)
-    }
-
-    /// ### Get the total number of edges in the pattern
-    pub fn get_edge_num(&self) -> u64 {
-        self.edges.len() as u64
-    }
-
-    /// ### Get the total number of vertices in the pattern
-    pub fn get_vertex_num(&self) -> u64 {
-        println!("Vertex Num: {}", self.vertices.len());
-        self.vertices.len() as u64
-    }
-
-    /// ### Get the total number of edge labels in the pattern
-    pub fn get_edge_label_num(&self) -> u64 {
-        self.edge_label_map.len() as u64
-    }
-
-    /// ### Compute at least how many bits are needed to represent edge labels
-    /// At least 1 bit
-    pub fn get_min_edge_label_bit_num(&self) -> u8 {
-        max(1, log2(self.get_edge_num() as f32).ceil() as u8)
-    }
-
-    /// ### Get the total number of vertex labels in the pattern
-    pub fn get_vertex_label_num(&self) -> u64 {
-        self.vertex_label_map.len() as u64
-    }
-
-    /// ### Compute at least how many bits are needed to represent vertex labels
-    /// At least 1 bit
-    pub fn get_min_vertex_label_bit_num(&self) -> u8 {
-        max(1, log2(self.get_vertex_num() as f32).ceil() as u8)
-    }
-
-    /// ### Compute at least how many bits are needed to represent vertices with the same label
-    /// At least 1 bit
-    pub fn get_min_vertex_index_bit_num(&self) -> u8 {
-        // iterate through the hashmap and compute how many vertices have the same label in one set
-        let mut min_index_bit_num: u8 = 1;
-        for (_, value) in self.vertex_label_map.iter() {
-            let same_label_vertex_num = value.len() as u64;
-            let index_bit_num: u8 = log2(same_label_vertex_num as f32).ceil() as u8;
-            if index_bit_num > min_index_bit_num {
-                min_index_bit_num = index_bit_num;
-            }
-        }
-
-        println!("Min Index Bit Num: {}", min_index_bit_num);
-        min_index_bit_num
-=======
     /// ### Get Vertex Index from Vertex ID Reference
     fn get_vertex_index(&self, v_id: &i32) -> i32 {
         self.vertices.get(v_id).unwrap().index
@@ -556,7 +383,7 @@
         let edge = self.get_edge_from_id(edge_id);
         let start_v_label = edge.start_v_label;
         let end_v_label = edge.end_v_label;
-        let (start_v_index, end_v_index) = self.get_edge_vertices_order(edge_id);
+        let (start_v_index, end_v_index) = self.get_edge_vertices_index(edge_id);
 
         PatternEdgeEncodeUnit::new(
             edge.label,
@@ -566,7 +393,6 @@
             start_v_index,
             end_v_index,
         )
->>>>>>> eafa4392
     }
 }
 
@@ -694,9 +520,6 @@
                             .edges
                             .insert(new_pattern_edge.id, new_pattern_edge);
                     }
-                    Direction::Bothway => {
-                        // To Be Completed
-                    }
                     _ => {
                         panic!("Error in extend step: invalid Direction Enum Value");
                     }
@@ -908,112 +731,6 @@
 
 #[cfg(test)]
 mod tests {
-<<<<<<< HEAD
-  use super::*;
-
-  fn build_pattern_case1() -> Pattern {
-      let pattern_edge1 =
-          PatternEdge { id: 0, label: 0, start_v_id: 0, end_v_id: 1, start_v_label: 0, end_v_label: 0 };
-      let pattern_edge2 =
-          PatternEdge { id: 1, label: 0, start_v_id: 1, end_v_id: 0, start_v_label: 0, end_v_label: 0 };
-      let pattern_vec = vec![pattern_edge1, pattern_edge2];
-      Pattern::from(pattern_vec)
-  }
-
-  fn build_pattern_case2() -> Pattern {
-      let pattern_edge1 =
-          PatternEdge { id: 0, label: 0, start_v_id: 0, end_v_id: 1, start_v_label: 0, end_v_label: 0 };
-      let pattern_edge2 =
-          PatternEdge { id: 1, label: 0, start_v_id: 1, end_v_id: 0, start_v_label: 0, end_v_label: 0 };
-      let pattern_edge3 =
-          PatternEdge { id: 2, label: 1, start_v_id: 0, end_v_id: 2, start_v_label: 0, end_v_label: 1 };
-      let pattern_edge4 =
-          PatternEdge { id: 3, label: 1, start_v_id: 1, end_v_id: 2, start_v_label: 0, end_v_label: 1 };
-      let pattern_vec = vec![pattern_edge1, pattern_edge2, pattern_edge3, pattern_edge4];
-      Pattern::from(pattern_vec)
-  }
-
-  fn build_extend_step_case1() -> ExtendStep {
-      let extend_edge1 =
-          ExtendEdge { start_v_label: 0, start_v_index: 0, edge_label: 1, dir: Direction::Out };
-      let extend_edge2 = extend_edge1.clone();
-      ExtendStep::from((1, vec![extend_edge1, extend_edge2]))
-  }
-
-  #[test]
-  fn test_pattern_case1_structure() {
-      let pattern_case1 = build_pattern_case1();
-      let edges_num = pattern_case1.edges.len();
-      assert_eq!(edges_num, 2);
-      let vertices_num = pattern_case1.vertices.len();
-      assert_eq!(vertices_num, 2);
-      let edges_with_label_0 = pattern_case1.edge_label_map.get(&0).unwrap();
-      assert_eq!(edges_with_label_0.len(), 2);
-      let mut edges_with_label_0_iter = edges_with_label_0.iter();
-      assert_eq!(*edges_with_label_0_iter.next().unwrap(), 0);
-      assert_eq!(*edges_with_label_0_iter.next().unwrap(), 1);
-      let vertices_with_label_0 = pattern_case1.vertex_label_map.get(&0).unwrap();
-      assert_eq!(vertices_with_label_0.len(), 2);
-      let mut vertices_with_label_0_iter = vertices_with_label_0.iter();
-      assert_eq!(*vertices_with_label_0_iter.next().unwrap(), 0);
-      assert_eq!(*vertices_with_label_0_iter.next().unwrap(), 1);
-      let edge_0 = pattern_case1.edges.get(&0).unwrap();
-      assert_eq!(edge_0.id, 0);
-      assert_eq!(edge_0.label, 0);
-      assert_eq!(edge_0.start_v_id, 0);
-      assert_eq!(edge_0.end_v_id, 1);
-      assert_eq!(edge_0.start_v_label, 0);
-      assert_eq!(edge_0.end_v_label, 0);
-      let edge_1 = pattern_case1.edges.get(&1).unwrap();
-      assert_eq!(edge_1.id, 1);
-      assert_eq!(edge_1.label, 0);
-      assert_eq!(edge_1.start_v_id, 1);
-      assert_eq!(edge_1.end_v_id, 0);
-      assert_eq!(edge_1.start_v_label, 0);
-      assert_eq!(edge_1.end_v_label, 0);
-      let vertex_0 = pattern_case1.vertices.get(&0).unwrap();
-      assert_eq!(vertex_0.id, 0);
-      assert_eq!(vertex_0.label, 0);
-      assert_eq!(vertex_0.connect_edges.len(), 2);
-      let mut vertex_0_connect_edges_iter = vertex_0.connect_edges.iter();
-      let (v0_e0, (v0_v0, v0_d0)) = vertex_0_connect_edges_iter.next().unwrap();
-      assert_eq!(*v0_e0, 0);
-      assert_eq!(*v0_v0, 1);
-      assert_eq!(*v0_d0, Direction::Out);
-      let (v0_e1, (v0_v1, v0_d1)) = vertex_0_connect_edges_iter.next().unwrap();
-      assert_eq!(*v0_e1, 1);
-      assert_eq!(*v0_v1, 1);
-      assert_eq!(*v0_d1, Direction::Incoming);
-      assert_eq!(vertex_0.connect_vertices.len(), 1);
-      let v0_v1_connected_edges = vertex_0.connect_vertices.get(&1).unwrap();
-      assert_eq!(v0_v1_connected_edges.len(), 2);
-      let mut v0_v1_connected_edges_iter = v0_v1_connected_edges.iter();
-      assert_eq!(*v0_v1_connected_edges_iter.next().unwrap(), (0, Direction::Out));
-      assert_eq!(*v0_v1_connected_edges_iter.next().unwrap(), (1, Direction::Incoming));
-      let vertex_1 = pattern_case1.vertices.get(&1).unwrap();
-      assert_eq!(vertex_1.id, 1);
-      assert_eq!(vertex_1.label, 0);
-      assert_eq!(vertex_1.connect_edges.len(), 2);
-      let mut vertex_1_connect_edges_iter = vertex_1.connect_edges.iter();
-      let (v1_e0, (v1_v0, v1_d0)) = vertex_1_connect_edges_iter.next().unwrap();
-      assert_eq!(*v1_e0, 0);
-      assert_eq!(*v1_v0, 0);
-      assert_eq!(*v1_d0, Direction::Incoming);
-      let (v1_e1, (v1_v1, v1_d1)) = vertex_1_connect_edges_iter.next().unwrap();
-      assert_eq!(*v1_e1, 1);
-      assert_eq!(*v1_v1, 0);
-      assert_eq!(*v1_d1, Direction::Out);
-      assert_eq!(vertex_1.connect_vertices.len(), 1);
-      let v1_v0_connected_edges = vertex_1.connect_vertices.get(&0).unwrap();
-      assert_eq!(v1_v0_connected_edges.len(), 2);
-      let mut v1_v0_connected_edges_iter = v1_v0_connected_edges.iter();
-      assert_eq!(*v1_v0_connected_edges_iter.next().unwrap(), (0, Direction::Incoming));
-      assert_eq!(*v1_v0_connected_edges_iter.next().unwrap(), (1, Direction::Out));
-  }
-
-  #[test]
-  fn test_pattern_case1_extend() {
-=======
     use std::fs::File;
 
     use ir_core::{plan::meta::Schema, JsonIO};
@@ -1209,7 +926,6 @@
     /// Test whether pattern_case1 + extend_step_case1 = pattern_case2
     #[test]
     fn test_pattern_case1_extend() {
->>>>>>> eafa4392
         let pattern_case1 = build_pattern_case1();
         let extend_step = build_extend_step_case1();
         let pattern_after_extend = pattern_case1.extend(extend_step).unwrap();
@@ -1299,12 +1015,6 @@
         }
     }
 
-<<<<<<< HEAD
-  #[test]
-  fn test_set_initial_vertex_index() {
-    assert_eq!(1, 1);
-  }
-=======
     #[test]
     fn test_get_extend_steps_of_modern_case1() {
         let modern_pattern_meta = get_modern_pattern_meta();
@@ -1691,5 +1401,4 @@
         println!("{:?}", all_extend_steps.len());
         println!("{:?}", all_extend_steps);
     }
->>>>>>> eafa4392
 }